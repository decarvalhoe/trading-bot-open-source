--- conflicted
+++ resolved
@@ -3,12 +3,7 @@
 import asyncio
 from contextlib import AbstractContextManager
 from datetime import datetime, timezone
-<<<<<<< HEAD
 from typing import Awaitable, Callable, Iterable, Mapping
-=======
-import logging
-from typing import Callable, Iterable, Mapping
->>>>>>> bf08b30e
 
 from sqlalchemy.orm import Session
 
@@ -75,13 +70,9 @@
                 side=None,
                 extra={"bid": getattr(ticker, "bid", None), "ask": getattr(ticker, "ask", None)},
             )
-<<<<<<< HEAD
             ticks = [row]
             self._persist_ticks(ticks)
             await self._publish_ticks(ticks)
-=======
-            await self._persist_ticks([row])
->>>>>>> bf08b30e
 
     def stop(self) -> None:
         self._stop_event.set()
@@ -128,7 +119,6 @@
             return
         with self._session_factory() as session:
             persist_ticks(session, payload)
-<<<<<<< HEAD
 
     async def _publish_ticks(self, ticks: Iterable[PersistedTick]) -> None:
         if not self._tick_publishers:
@@ -136,11 +126,4 @@
         batch = list(ticks)
         if not batch:
             return
-        await asyncio.gather(*(publisher(batch) for publisher in self._tick_publishers))
-=======
-        if entries and self._dtc is not None:
-            try:
-                await self._dtc.publish_ticks(entries)
-            except Exception as exc:  # noqa: BLE001
-                logger.warning("Failed to publish %s ticks to DTC: %s", len(entries), exc)
->>>>>>> bf08b30e
+        await asyncio.gather(*(publisher(batch) for publisher in self._tick_publishers))