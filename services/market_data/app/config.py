from __future__ import annotations

import functools

import os

from pydantic import Field
from pydantic_settings import BaseSettings

from libs.secrets import get_secret
from libs.env import DEFAULT_POSTGRES_DSN_NATIVE


def _default_database_url() -> str:
    for env_var in ("MARKET_DATA_DATABASE_URL", "DATABASE_URL", "POSTGRES_DSN"):
        value = os.getenv(env_var)
        if value:
            return value
    return DEFAULT_POSTGRES_DSN_NATIVE


class Settings(BaseSettings):
    database_url: str = Field(
        default_factory=_default_database_url,
        alias="MARKET_DATA_DATABASE_URL",
    )
    tradingview_hmac_secret: str = Field(
        "demo-hmac-secret",
        alias="TRADINGVIEW_HMAC_SECRET",
    )
    binance_api_key: str | None = Field(None, alias="BINANCE_API_KEY")
    binance_api_secret: str | None = Field(None, alias="BINANCE_API_SECRET")
    ibkr_host: str = Field("127.0.0.1", alias="IBKR_HOST")
    ibkr_port: int = Field(4001, alias="IBKR_PORT")
    ibkr_client_id: int = Field(1, alias="IBKR_CLIENT_ID")
<<<<<<< HEAD
    dtc_enabled: bool = Field(False, alias="DTC_ENABLED")
    dtc_host: str | None = Field(None, alias="DTC_HOST")
    dtc_port: int | None = Field(None, alias="DTC_PORT")
    dtc_user: str | None = Field(None, alias="DTC_USER")
    dtc_password: str | None = Field(None, alias="DTC_PASSWORD")
    dtc_client_name: str = Field("market-data-service", alias="DTC_CLIENT_NAME")
    dtc_protocol_version: int = Field(8, alias="DTC_PROTOCOL_VERSION")
    dtc_heartbeat_interval: int = Field(15, alias="DTC_HEARTBEAT_INTERVAL")
    dtc_reconnect_delay: float = Field(0.5, alias="DTC_RECONNECT_DELAY")
    dtc_handshake_timeout: float = Field(5.0, alias="DTC_HANDSHAKE_TIMEOUT")
=======
    topstep_base_url: str = Field("https://api.topstep.com", alias="TOPSTEP_BASE_URL")
    topstep_client_id: str | None = Field(None, alias="TOPSTEP_CLIENT_ID")
    topstep_client_secret: str | None = Field(None, alias="TOPSTEP_CLIENT_SECRET")
>>>>>>> ac496755

    class Config:
        env_file = ".env"
        case_sensitive = False


_SECRET_KEYS = [
    "MARKET_DATA_DATABASE_URL",
    "TRADINGVIEW_HMAC_SECRET",
    "BINANCE_API_KEY",
    "BINANCE_API_SECRET",
<<<<<<< HEAD
    "DTC_PASSWORD",
=======
    "TOPSTEP_CLIENT_ID",
    "TOPSTEP_CLIENT_SECRET",
>>>>>>> ac496755
]


def _secret_overrides() -> dict[str, str]:
    overrides: dict[str, str] = {}
    for key in _SECRET_KEYS:
        value = get_secret(key)
        if value is not None:
            overrides[key] = value
    return overrides


@functools.lru_cache
def get_settings() -> Settings:
    return Settings(**_secret_overrides())<|MERGE_RESOLUTION|>--- conflicted
+++ resolved
@@ -33,7 +33,6 @@
     ibkr_host: str = Field("127.0.0.1", alias="IBKR_HOST")
     ibkr_port: int = Field(4001, alias="IBKR_PORT")
     ibkr_client_id: int = Field(1, alias="IBKR_CLIENT_ID")
-<<<<<<< HEAD
     dtc_enabled: bool = Field(False, alias="DTC_ENABLED")
     dtc_host: str | None = Field(None, alias="DTC_HOST")
     dtc_port: int | None = Field(None, alias="DTC_PORT")
@@ -44,11 +43,6 @@
     dtc_heartbeat_interval: int = Field(15, alias="DTC_HEARTBEAT_INTERVAL")
     dtc_reconnect_delay: float = Field(0.5, alias="DTC_RECONNECT_DELAY")
     dtc_handshake_timeout: float = Field(5.0, alias="DTC_HANDSHAKE_TIMEOUT")
-=======
-    topstep_base_url: str = Field("https://api.topstep.com", alias="TOPSTEP_BASE_URL")
-    topstep_client_id: str | None = Field(None, alias="TOPSTEP_CLIENT_ID")
-    topstep_client_secret: str | None = Field(None, alias="TOPSTEP_CLIENT_SECRET")
->>>>>>> ac496755
 
     class Config:
         env_file = ".env"
@@ -60,12 +54,7 @@
     "TRADINGVIEW_HMAC_SECRET",
     "BINANCE_API_KEY",
     "BINANCE_API_SECRET",
-<<<<<<< HEAD
     "DTC_PASSWORD",
-=======
-    "TOPSTEP_CLIENT_ID",
-    "TOPSTEP_CLIENT_SECRET",
->>>>>>> ac496755
 ]
 
 
