from __future__ import annotations

import asyncio
import hmac
import json
import logging
from datetime import datetime, timezone
from hashlib import sha256
from typing import Any, AsyncIterator, Awaitable, Callable, TypeVar

from fastapi import (
    BackgroundTasks,
    Depends,
    FastAPI,
    WebSocket,
    WebSocketDisconnect,
    Header,
    HTTPException,
    Query,
    Request,
    status,
)
from fastapi.encoders import jsonable_encoder
from fastapi.websockets import WebSocketState

from libs.observability.logging import RequestContextMiddleware, configure_logging
from libs.observability.metrics import setup_metrics
from schemas.market import ExecutionVenue

import httpx

from ..adapters import BinanceMarketConnector, IBKRMarketConnector, TopStepAdapter
from .config import Settings, get_settings
from .database import session_scope
from .persistence import persist_ticks
from .schemas import (
    HistoricalCandle,
    HistoryResponse,
    MarketSymbol,
    PersistedTick,
    QuoteLevel,
    QuoteSnapshot,
    SymbolListResponse,
    TradingViewSignal,
)

configure_logging("market-data")
logger = logging.getLogger(__name__)

app = FastAPI(title="Market Data Service", version="0.1.0")
app.add_middleware(RequestContextMiddleware, service_name="market-data")
setup_metrics(app, service_name="market-data")


def get_binance_adapter(settings: Settings = Depends(get_settings)) -> BinanceMarketConnector:
    return BinanceMarketConnector(
        api_key=settings.binance_api_key,
        api_secret=settings.binance_api_secret,
    )


def get_ibkr_adapter(settings: Settings = Depends(get_settings)) -> IBKRMarketConnector:
    return IBKRMarketConnector(
        host=settings.ibkr_host,
        port=settings.ibkr_port,
        client_id=settings.ibkr_client_id,
    )


async def get_topstep_adapter(
    settings: Settings = Depends(get_settings),
) -> AsyncIterator[TopStepAdapter]:
    if not settings.topstep_client_id or not settings.topstep_client_secret:
        raise HTTPException(
            status_code=status.HTTP_503_SERVICE_UNAVAILABLE,
            detail="TopStep credentials are not configured",
        )

    adapter = TopStepAdapter(
        base_url=settings.topstep_base_url,
        client_id=settings.topstep_client_id,
        client_secret=settings.topstep_client_secret,
    )

    try:
        yield adapter
    finally:
        await adapter.aclose()


@app.get("/health", tags=["system"])
async def health() -> dict[str, str]:
    return {"status": "ok"}


def _resolve_connector(
    venue: ExecutionVenue,
    *,
    binance: BinanceMarketConnector,
    ibkr: IBKRMarketConnector,
) -> BinanceMarketConnector | IBKRMarketConnector:
    if venue == ExecutionVenue.BINANCE_SPOT:
        return binance
    if venue == ExecutionVenue.IBKR_PAPER:
        return ibkr
    raise HTTPException(status_code=status.HTTP_400_BAD_REQUEST, detail="Unsupported venue")


async def _persist_tradingview_tick(signal: TradingViewSignal) -> None:
    tick = PersistedTick(
        exchange=signal.exchange,
        symbol=signal.symbol,
        source="tradingview",
        timestamp=signal.timestamp,
        price=signal.price,
        size=signal.size,
        side=signal.direction,
        extra={"strategy": signal.strategy, **signal.metadata},
    )
    with session_scope() as session:
        persist_ticks(
            session,
            [
                {
                    "exchange": tick.exchange,
                    "symbol": tick.symbol,
                    "source": tick.source,
                    "timestamp": tick.timestamp,
                    "price": tick.price,
                    "size": tick.size,
                    "side": tick.side,
                    "extra": tick.extra,
                }
            ],
        )


@app.post("/webhooks/tradingview", status_code=202)
async def tradingview_webhook(
    request: Request,
    background_tasks: BackgroundTasks,
    signature: str = Header(..., alias="X-Signature"),
    settings: Settings = Depends(get_settings),
) -> dict[str, str]:
    body = await request.body()
    expected = hmac.new(
        settings.tradingview_hmac_secret.encode("utf-8"),
        body,
        sha256,
    ).hexdigest()
    if not hmac.compare_digest(signature, expected):
        raise HTTPException(status_code=401, detail="Invalid signature")

    try:
        payload = json.loads(body)
    except json.JSONDecodeError as exc:  # noqa: PERF203
        raise HTTPException(status_code=400, detail="Invalid JSON payload") from exc

    signal = TradingViewSignal(**payload)
    background_tasks.add_task(_persist_tradingview_tick, signal)
    return {"status": "accepted"}



T = TypeVar("T")

_STREAM_RETRY_INITIAL_DELAY = 0.5
_STREAM_RETRY_MAX_DELAY = 8.0


async def _call_with_retries(
    operation: Callable[[], Awaitable[T]], *, attempts: int = 2, delay: float = 0.1
) -> T:
    last_exc: Exception | None = None
    for attempt in range(1, attempts + 1):
        try:
            return await operation()
        except HTTPException:
            raise
        except Exception as exc:  # noqa: BLE001
            last_exc = exc
            if attempt == attempts:
                break
            logger.warning("Retrying market data operation after error: %s", exc)
            await asyncio.sleep(delay * attempt)
    assert last_exc is not None
    raise last_exc


@app.get("/market-data/symbols", response_model=SymbolListResponse, tags=["reference"])
async def list_symbols(
    venue: ExecutionVenue = Query(ExecutionVenue.BINANCE_SPOT, description="Market data venue"),
    search: str | None = Query(None, min_length=1, description="Optional case-insensitive filter"),
    limit: int = Query(100, ge=1, le=1_000, description="Maximum number of symbols to return"),
    binance: BinanceMarketConnector = Depends(get_binance_adapter),
    ibkr: IBKRMarketConnector = Depends(get_ibkr_adapter),
) -> SymbolListResponse:
    connector = _resolve_connector(venue, binance=binance, ibkr=ibkr)

    async def _load() -> list[dict[str, Any]]:
        if hasattr(connector, "list_symbols"):
            return await connector.list_symbols(search=search, limit=limit)
        raise HTTPException(status_code=status.HTTP_501_NOT_IMPLEMENTED, detail="Not supported")

    try:
        records = await _call_with_retries(_load)
    except ValueError as exc:
        raise HTTPException(status_code=status.HTTP_400_BAD_REQUEST, detail=str(exc)) from exc
    except Exception as exc:  # noqa: BLE001
        logger.exception("Failed to load symbols for venue %s", venue)
        raise HTTPException(status_code=status.HTTP_502_BAD_GATEWAY, detail="Upstream error") from exc

    symbols = [MarketSymbol(**record) for record in records[:limit]]
    return SymbolListResponse(venue=venue, symbols=symbols)


async def _aclose_stream(stream: Any) -> None:
    """Best-effort close helper for async generators returned by connectors."""

    aclose = getattr(stream, "aclose", None)
    if aclose is None:
        return

    try:
        result = aclose()
        if asyncio.iscoroutine(result):
            await result
    except Exception:  # noqa: BLE001
        logger.debug("Failed to close trade stream cleanly", exc_info=True)


async def _forward_trade_stream(
    websocket: WebSocket,
    connector: BinanceMarketConnector | IBKRMarketConnector,
    stream_symbol: str,
) -> None:
    delay = _STREAM_RETRY_INITIAL_DELAY
    while True:
        stream = connector.stream_trades(stream_symbol)
        try:
            async for trade in stream:
                payload = jsonable_encoder(trade)
                await websocket.send_json(payload)
                delay = _STREAM_RETRY_INITIAL_DELAY
        except RuntimeError as exc:
            if websocket.application_state != WebSocketState.CONNECTED:
                raise WebSocketDisconnect(code=1006) from exc
            raise
        except (asyncio.CancelledError, WebSocketDisconnect):
            raise
        except Exception as exc:  # noqa: BLE001
            logger.warning(
                "Trade stream bridge error for %s: %s", stream_symbol, exc
            )
            await asyncio.sleep(delay)
            delay = min(delay * 2, _STREAM_RETRY_MAX_DELAY)
        finally:
            await _aclose_stream(stream)


async def _drain_websocket(websocket: WebSocket) -> None:
    try:
        while True:
            await websocket.receive()
    except WebSocketDisconnect:
        return


@app.get(
    "/market-data/quotes/{symbol}",
    response_model=QuoteSnapshot,
    tags=["quotes"],
)
async def get_quote(
    symbol: str,
    venue: ExecutionVenue = Query(ExecutionVenue.BINANCE_SPOT, description="Market data venue"),
    binance: BinanceMarketConnector = Depends(get_binance_adapter),
    ibkr: IBKRMarketConnector = Depends(get_ibkr_adapter),
) -> QuoteSnapshot:
    connector = _resolve_connector(venue, binance=binance, ibkr=ibkr)

    async def _load() -> dict[str, Any]:
        target_symbol = symbol.upper() if venue == ExecutionVenue.BINANCE_SPOT else symbol
        if hasattr(connector, "fetch_order_book"):
            return await connector.fetch_order_book(target_symbol)
        raise HTTPException(status_code=status.HTTP_501_NOT_IMPLEMENTED, detail="Not supported")

    try:
        book = await _call_with_retries(_load)
    except Exception as exc:  # noqa: BLE001
        logger.exception("Failed to fetch quote for %s on %s", symbol, venue)
        raise HTTPException(status_code=status.HTTP_502_BAD_GATEWAY, detail="Upstream error") from exc

    bids = book.get("bids") or []
    asks = book.get("asks") or []
    bid = QuoteLevel(**bids[0]) if bids else None
    ask = QuoteLevel(**asks[0]) if asks else None

    mid = None
    spread_bps = None
    if bid and ask and bid.price and ask.price:
        mid = (bid.price + ask.price) / 2
        spread = ask.price - bid.price
        spread_bps = (spread / mid) * 10_000 if mid else None

    timestamp = book.get("timestamp", datetime.now(timezone.utc))
    if isinstance(timestamp, str):
        timestamp = datetime.fromisoformat(timestamp)

    return QuoteSnapshot(
        venue=venue,
        symbol=symbol.upper(),
        bid=bid,
        ask=ask,
        mid=mid,
        spread_bps=spread_bps,
        last_update=timestamp,
    )


@app.get(
    "/market-data/history/{symbol}",
    response_model=HistoryResponse,
    tags=["history"],
)
async def get_history(
    symbol: str,
    interval: str = Query(..., description="Exchange specific interval, e.g. 1m"),
    venue: ExecutionVenue = Query(ExecutionVenue.BINANCE_SPOT, description="Market data venue"),
    limit: int = Query(200, ge=1, le=1_000),
    binance: BinanceMarketConnector = Depends(get_binance_adapter),
    ibkr: IBKRMarketConnector = Depends(get_ibkr_adapter),
) -> HistoryResponse:
    connector = _resolve_connector(venue, binance=binance, ibkr=ibkr)

    async def _load() -> list[dict[str, Any]]:
        if venue == ExecutionVenue.BINANCE_SPOT:
            return list(await connector.fetch_ohlcv(symbol.upper(), interval, limit=limit))

        bars = await connector.fetch_ohlcv(
            symbol,
            end="",
            duration=interval,
            bar_size=interval,
        )
        return list(bars)

    try:
        candles = await _call_with_retries(_load)
    except Exception as exc:  # noqa: BLE001
        logger.exception("Failed to load historical data for %s on %s", symbol, venue)
        raise HTTPException(status_code=status.HTTP_502_BAD_GATEWAY, detail="Upstream error") from exc

    normalized: list[HistoricalCandle] = []
    for candle in candles:
        if isinstance(candle, HistoricalCandle):
            normalized.append(candle)
            continue

        if isinstance(candle, dict):
            data = dict(candle)
        else:
            data = candle.__dict__ if hasattr(candle, "__dict__") else {}

        open_time = data.get("open_time") or data.get("timestamp")
        close_time = data.get("close_time") or data.get("timestamp")
        data.setdefault("open_time", open_time)
        data.setdefault("close_time", close_time)
        if "trades" not in data:
            trades = data.get("number_of_trades") or data.get("bar_count")
            if trades is not None:
                data["trades"] = trades
        if "quote_volume" not in data and data.get("quote_asset_volume") is not None:
            data["quote_volume"] = data["quote_asset_volume"]

        normalized.append(HistoricalCandle(**data))

    return HistoryResponse(
        venue=venue,
        symbol=symbol.upper(),
        interval=interval,
        candles=normalized[:limit],
    )


<<<<<<< HEAD
@app.websocket("/market-data/stream")
async def stream_market_data(
    websocket: WebSocket,
    symbol: str,
    venue: ExecutionVenue = Query(
        ExecutionVenue.BINANCE_SPOT, description="Market data venue"
    ),
    binance: BinanceMarketConnector = Depends(get_binance_adapter),
    ibkr: IBKRMarketConnector = Depends(get_ibkr_adapter),
) -> None:
    await websocket.accept()

    connector = _resolve_connector(venue, binance=binance, ibkr=ibkr)
    stream_symbol = symbol.upper() if venue == ExecutionVenue.BINANCE_SPOT else symbol

    forward_task = asyncio.create_task(
        _forward_trade_stream(websocket, connector, stream_symbol)
    )
    listener_task = asyncio.create_task(_drain_websocket(websocket))
    tasks = {forward_task, listener_task}

    try:
        done, pending = await asyncio.wait(
            tasks, return_when=asyncio.FIRST_COMPLETED
        )

        for task in pending:
            task.cancel()

        if forward_task in done:
            exc = forward_task.exception()
            if exc and not isinstance(exc, (WebSocketDisconnect, asyncio.CancelledError)):
                logger.exception(
                    "Market data stream failed for %s on %s", symbol, venue
                )
                if websocket.application_state == WebSocketState.CONNECTED:
                    await websocket.close(code=1011)
    finally:
        for task in tasks:
            if not task.done():
                task.cancel()
        await asyncio.gather(*tasks, return_exceptions=True)


__all__ = ["app", "get_binance_adapter", "get_ibkr_adapter"]
=======
def _extract_error_detail(response: httpx.Response) -> str:
    try:
        payload = response.json()
    except Exception:  # noqa: BLE001
        return response.text or "Upstream error"
    if isinstance(payload, dict):
        return payload.get("detail") or payload.get("message") or response.text
    return response.text or "Upstream error"


@app.get(
    "/market-data/topstep/accounts/{account_id}/metrics",
    tags=["topstep"],
)
async def topstep_account_metrics(
    account_id: str,
    adapter: TopStepAdapter = Depends(get_topstep_adapter),
) -> dict[str, Any]:
    try:
        metrics = await adapter.get_account_metrics(account_id)
    except httpx.HTTPStatusError as exc:
        detail = _extract_error_detail(exc.response)
        raise HTTPException(status_code=exc.response.status_code, detail=detail) from exc
    except httpx.HTTPError as exc:
        logger.exception("TopStep metrics fetch failed for %s", account_id)
        raise HTTPException(status_code=status.HTTP_502_BAD_GATEWAY, detail="Upstream error") from exc
    return {"account_id": account_id, "metrics": metrics}


@app.get(
    "/market-data/topstep/accounts/{account_id}/performance",
    tags=["topstep"],
)
async def topstep_performance_history(
    account_id: str,
    start: str | None = Query(None, description="Optional ISO start date"),
    end: str | None = Query(None, description="Optional ISO end date"),
    adapter: TopStepAdapter = Depends(get_topstep_adapter),
) -> dict[str, Any]:
    try:
        history = await adapter.get_performance_history(account_id, start=start, end=end)
    except httpx.HTTPStatusError as exc:
        detail = _extract_error_detail(exc.response)
        raise HTTPException(status_code=exc.response.status_code, detail=detail) from exc
    except httpx.HTTPError as exc:
        logger.exception("TopStep performance fetch failed for %s", account_id)
        raise HTTPException(status_code=status.HTTP_502_BAD_GATEWAY, detail="Upstream error") from exc
    return {"account_id": account_id, "performance": history, "start": start, "end": end}


@app.get(
    "/market-data/topstep/accounts/{account_id}/risk-rules",
    tags=["topstep"],
)
async def topstep_risk_rules(
    account_id: str,
    adapter: TopStepAdapter = Depends(get_topstep_adapter),
) -> dict[str, Any]:
    try:
        rules = await adapter.get_risk_rules(account_id)
    except httpx.HTTPStatusError as exc:
        detail = _extract_error_detail(exc.response)
        raise HTTPException(status_code=exc.response.status_code, detail=detail) from exc
    except httpx.HTTPError as exc:
        logger.exception("TopStep risk rules fetch failed for %s", account_id)
        raise HTTPException(status_code=status.HTTP_502_BAD_GATEWAY, detail="Upstream error") from exc
    return {"account_id": account_id, "risk_rules": rules}


__all__ = [
    "app",
    "get_binance_adapter",
    "get_ibkr_adapter",
    "get_topstep_adapter",
]
>>>>>>> db8357c0
<|MERGE_RESOLUTION|>--- conflicted
+++ resolved
@@ -383,7 +383,6 @@
     )
 
 
-<<<<<<< HEAD
 @app.websocket("/market-data/stream")
 async def stream_market_data(
     websocket: WebSocket,
@@ -428,81 +427,4 @@
         await asyncio.gather(*tasks, return_exceptions=True)
 
 
-__all__ = ["app", "get_binance_adapter", "get_ibkr_adapter"]
-=======
-def _extract_error_detail(response: httpx.Response) -> str:
-    try:
-        payload = response.json()
-    except Exception:  # noqa: BLE001
-        return response.text or "Upstream error"
-    if isinstance(payload, dict):
-        return payload.get("detail") or payload.get("message") or response.text
-    return response.text or "Upstream error"
-
-
-@app.get(
-    "/market-data/topstep/accounts/{account_id}/metrics",
-    tags=["topstep"],
-)
-async def topstep_account_metrics(
-    account_id: str,
-    adapter: TopStepAdapter = Depends(get_topstep_adapter),
-) -> dict[str, Any]:
-    try:
-        metrics = await adapter.get_account_metrics(account_id)
-    except httpx.HTTPStatusError as exc:
-        detail = _extract_error_detail(exc.response)
-        raise HTTPException(status_code=exc.response.status_code, detail=detail) from exc
-    except httpx.HTTPError as exc:
-        logger.exception("TopStep metrics fetch failed for %s", account_id)
-        raise HTTPException(status_code=status.HTTP_502_BAD_GATEWAY, detail="Upstream error") from exc
-    return {"account_id": account_id, "metrics": metrics}
-
-
-@app.get(
-    "/market-data/topstep/accounts/{account_id}/performance",
-    tags=["topstep"],
-)
-async def topstep_performance_history(
-    account_id: str,
-    start: str | None = Query(None, description="Optional ISO start date"),
-    end: str | None = Query(None, description="Optional ISO end date"),
-    adapter: TopStepAdapter = Depends(get_topstep_adapter),
-) -> dict[str, Any]:
-    try:
-        history = await adapter.get_performance_history(account_id, start=start, end=end)
-    except httpx.HTTPStatusError as exc:
-        detail = _extract_error_detail(exc.response)
-        raise HTTPException(status_code=exc.response.status_code, detail=detail) from exc
-    except httpx.HTTPError as exc:
-        logger.exception("TopStep performance fetch failed for %s", account_id)
-        raise HTTPException(status_code=status.HTTP_502_BAD_GATEWAY, detail="Upstream error") from exc
-    return {"account_id": account_id, "performance": history, "start": start, "end": end}
-
-
-@app.get(
-    "/market-data/topstep/accounts/{account_id}/risk-rules",
-    tags=["topstep"],
-)
-async def topstep_risk_rules(
-    account_id: str,
-    adapter: TopStepAdapter = Depends(get_topstep_adapter),
-) -> dict[str, Any]:
-    try:
-        rules = await adapter.get_risk_rules(account_id)
-    except httpx.HTTPStatusError as exc:
-        detail = _extract_error_detail(exc.response)
-        raise HTTPException(status_code=exc.response.status_code, detail=detail) from exc
-    except httpx.HTTPError as exc:
-        logger.exception("TopStep risk rules fetch failed for %s", account_id)
-        raise HTTPException(status_code=status.HTTP_502_BAD_GATEWAY, detail="Upstream error") from exc
-    return {"account_id": account_id, "risk_rules": rules}
-
-
-__all__ = [
-    "app",
-    "get_binance_adapter",
-    "get_ibkr_adapter",
-    "get_topstep_adapter",
-]
->>>>>>> db8357c0
+__all__ = ["app", "get_binance_adapter", "get_ibkr_adapter"]