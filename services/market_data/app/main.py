from __future__ import annotations

import asyncio
import hmac
import json
import logging
from datetime import datetime, timezone
from hashlib import sha256
from typing import Any, AsyncIterator, Awaitable, Callable, TypeVar

from fastapi import (
    BackgroundTasks,
    Depends,
    FastAPI,
    WebSocket,
    WebSocketDisconnect,
    Header,
    HTTPException,
    Query,
    Request,
    status,
)
from fastapi.encoders import jsonable_encoder
from fastapi.websockets import WebSocketState

from libs.observability.logging import RequestContextMiddleware, configure_logging
from libs.observability.metrics import setup_metrics
from schemas.market import ExecutionVenue

<<<<<<< HEAD
from ..adapters import BinanceMarketConnector, DTCAdapter, DTCConfig, IBKRMarketConnector
=======
import httpx

from ..adapters import BinanceMarketConnector, IBKRMarketConnector, TopStepAdapter
>>>>>>> ac496755
from .config import Settings, get_settings
from .database import session_scope
from .persistence import persist_ticks
from .schemas import (
    HistoricalCandle,
    HistoryResponse,
    MarketSymbol,
    PersistedTick,
    QuoteLevel,
    QuoteSnapshot,
    SymbolListResponse,
    TradingViewSignal,
)

configure_logging("market-data")
logger = logging.getLogger(__name__)

app = FastAPI(title="Market Data Service", version="0.1.0")
app.add_middleware(RequestContextMiddleware, service_name="market-data")
setup_metrics(app, service_name="market-data")


def get_binance_adapter(settings: Settings = Depends(get_settings)) -> BinanceMarketConnector:
    return BinanceMarketConnector(
        api_key=settings.binance_api_key,
        api_secret=settings.binance_api_secret,
    )


def get_ibkr_adapter(settings: Settings = Depends(get_settings)) -> IBKRMarketConnector:
    return IBKRMarketConnector(
        host=settings.ibkr_host,
        port=settings.ibkr_port,
        client_id=settings.ibkr_client_id,
    )


<<<<<<< HEAD
_dtc_adapter: DTCAdapter | None = None


def get_dtc_adapter(settings: Settings = Depends(get_settings)) -> DTCAdapter | None:
    global _dtc_adapter
    if not settings.dtc_enabled:
        return None
    if not settings.dtc_host or settings.dtc_port is None:
        logger.warning("DTC adapter enabled but host/port not configured; disabling")
        return None

    if _dtc_adapter is None:
        config = DTCConfig(
            host=settings.dtc_host,
            port=settings.dtc_port,
            client_user_id=settings.dtc_user or "",
            client_password=settings.dtc_password or "",
            client_name=settings.dtc_client_name,
            protocol_version=settings.dtc_protocol_version,
            heartbeat_interval=settings.dtc_heartbeat_interval,
            reconnect_delay=settings.dtc_reconnect_delay,
            handshake_timeout=settings.dtc_handshake_timeout,
        )
        _dtc_adapter = DTCAdapter(config)
    return _dtc_adapter
=======
async def get_topstep_adapter(
    settings: Settings = Depends(get_settings),
) -> AsyncIterator[TopStepAdapter]:
    if not settings.topstep_client_id or not settings.topstep_client_secret:
        raise HTTPException(
            status_code=status.HTTP_503_SERVICE_UNAVAILABLE,
            detail="TopStep credentials are not configured",
        )

    adapter = TopStepAdapter(
        base_url=settings.topstep_base_url,
        client_id=settings.topstep_client_id,
        client_secret=settings.topstep_client_secret,
    )

    try:
        yield adapter
    finally:
        await adapter.aclose()
>>>>>>> ac496755


@app.get("/health", tags=["system"])
async def health() -> dict[str, str]:
    return {"status": "ok"}


def _resolve_connector(
    venue: ExecutionVenue,
    *,
    binance: BinanceMarketConnector,
    ibkr: IBKRMarketConnector,
) -> BinanceMarketConnector | IBKRMarketConnector:
    if venue == ExecutionVenue.BINANCE_SPOT:
        return binance
    if venue == ExecutionVenue.IBKR_PAPER:
        return ibkr
    raise HTTPException(status_code=status.HTTP_400_BAD_REQUEST, detail="Unsupported venue")


async def _persist_tradingview_tick(
    signal: TradingViewSignal,
    dtc: DTCAdapter | None = None,
) -> None:
    tick = PersistedTick(
        exchange=signal.exchange,
        symbol=signal.symbol,
        source="tradingview",
        timestamp=signal.timestamp,
        price=signal.price,
        size=signal.size,
        side=signal.direction,
        extra={"strategy": signal.strategy, **signal.metadata},
    )
    with session_scope() as session:
        persist_ticks(
            session,
            [
                {
                    "exchange": tick.exchange,
                    "symbol": tick.symbol,
                    "source": tick.source,
                    "timestamp": tick.timestamp,
                    "price": tick.price,
                    "size": tick.size,
                    "side": tick.side,
                    "extra": tick.extra,
                }
            ],
        )
    if dtc is not None:
        try:
            await dtc.publish_ticks([tick])
        except Exception as exc:  # noqa: BLE001
            logger.warning("Failed to forward TradingView tick to DTC: %s", exc)


@app.post("/webhooks/tradingview", status_code=202)
async def tradingview_webhook(
    request: Request,
    background_tasks: BackgroundTasks,
    signature: str = Header(..., alias="X-Signature"),
    settings: Settings = Depends(get_settings),
    dtc: DTCAdapter | None = Depends(get_dtc_adapter),
) -> dict[str, str]:
    body = await request.body()
    expected = hmac.new(
        settings.tradingview_hmac_secret.encode("utf-8"),
        body,
        sha256,
    ).hexdigest()
    if not hmac.compare_digest(signature, expected):
        raise HTTPException(status_code=401, detail="Invalid signature")

    try:
        payload = json.loads(body)
    except json.JSONDecodeError as exc:  # noqa: PERF203
        raise HTTPException(status_code=400, detail="Invalid JSON payload") from exc

    signal = TradingViewSignal(**payload)
    background_tasks.add_task(_persist_tradingview_tick, signal, dtc)
    return {"status": "accepted"}



T = TypeVar("T")

_STREAM_RETRY_INITIAL_DELAY = 0.5
_STREAM_RETRY_MAX_DELAY = 8.0


async def _call_with_retries(
    operation: Callable[[], Awaitable[T]], *, attempts: int = 2, delay: float = 0.1
) -> T:
    last_exc: Exception | None = None
    for attempt in range(1, attempts + 1):
        try:
            return await operation()
        except HTTPException:
            raise
        except Exception as exc:  # noqa: BLE001
            last_exc = exc
            if attempt == attempts:
                break
            logger.warning("Retrying market data operation after error: %s", exc)
            await asyncio.sleep(delay * attempt)
    assert last_exc is not None
    raise last_exc


@app.get("/market-data/symbols", response_model=SymbolListResponse, tags=["reference"])
async def list_symbols(
    venue: ExecutionVenue = Query(ExecutionVenue.BINANCE_SPOT, description="Market data venue"),
    search: str | None = Query(None, min_length=1, description="Optional case-insensitive filter"),
    limit: int = Query(100, ge=1, le=1_000, description="Maximum number of symbols to return"),
    binance: BinanceMarketConnector = Depends(get_binance_adapter),
    ibkr: IBKRMarketConnector = Depends(get_ibkr_adapter),
) -> SymbolListResponse:
    connector = _resolve_connector(venue, binance=binance, ibkr=ibkr)

    async def _load() -> list[dict[str, Any]]:
        if hasattr(connector, "list_symbols"):
            return await connector.list_symbols(search=search, limit=limit)
        raise HTTPException(status_code=status.HTTP_501_NOT_IMPLEMENTED, detail="Not supported")

    try:
        records = await _call_with_retries(_load)
    except ValueError as exc:
        raise HTTPException(status_code=status.HTTP_400_BAD_REQUEST, detail=str(exc)) from exc
    except Exception as exc:  # noqa: BLE001
        logger.exception("Failed to load symbols for venue %s", venue)
        raise HTTPException(status_code=status.HTTP_502_BAD_GATEWAY, detail="Upstream error") from exc

    symbols = [MarketSymbol(**record) for record in records[:limit]]
    return SymbolListResponse(venue=venue, symbols=symbols)


async def _aclose_stream(stream: Any) -> None:
    """Best-effort close helper for async generators returned by connectors."""

    aclose = getattr(stream, "aclose", None)
    if aclose is None:
        return

    try:
        result = aclose()
        if asyncio.iscoroutine(result):
            await result
    except Exception:  # noqa: BLE001
        logger.debug("Failed to close trade stream cleanly", exc_info=True)


async def _forward_trade_stream(
    websocket: WebSocket,
    connector: BinanceMarketConnector | IBKRMarketConnector,
    stream_symbol: str,
) -> None:
    delay = _STREAM_RETRY_INITIAL_DELAY
    while True:
        stream = connector.stream_trades(stream_symbol)
        try:
            async for trade in stream:
                payload = jsonable_encoder(trade)
                await websocket.send_json(payload)
                delay = _STREAM_RETRY_INITIAL_DELAY
        except RuntimeError as exc:
            if websocket.application_state != WebSocketState.CONNECTED:
                raise WebSocketDisconnect(code=1006) from exc
            raise
        except (asyncio.CancelledError, WebSocketDisconnect):
            raise
        except Exception as exc:  # noqa: BLE001
            logger.warning(
                "Trade stream bridge error for %s: %s", stream_symbol, exc
            )
            await asyncio.sleep(delay)
            delay = min(delay * 2, _STREAM_RETRY_MAX_DELAY)
        finally:
            await _aclose_stream(stream)


async def _drain_websocket(websocket: WebSocket) -> None:
    try:
        while True:
            await websocket.receive()
    except WebSocketDisconnect:
        return


@app.get(
    "/market-data/quotes/{symbol}",
    response_model=QuoteSnapshot,
    tags=["quotes"],
)
async def get_quote(
    symbol: str,
    venue: ExecutionVenue = Query(ExecutionVenue.BINANCE_SPOT, description="Market data venue"),
    binance: BinanceMarketConnector = Depends(get_binance_adapter),
    ibkr: IBKRMarketConnector = Depends(get_ibkr_adapter),
) -> QuoteSnapshot:
    connector = _resolve_connector(venue, binance=binance, ibkr=ibkr)

    async def _load() -> dict[str, Any]:
        target_symbol = symbol.upper() if venue == ExecutionVenue.BINANCE_SPOT else symbol
        if hasattr(connector, "fetch_order_book"):
            return await connector.fetch_order_book(target_symbol)
        raise HTTPException(status_code=status.HTTP_501_NOT_IMPLEMENTED, detail="Not supported")

    try:
        book = await _call_with_retries(_load)
    except Exception as exc:  # noqa: BLE001
        logger.exception("Failed to fetch quote for %s on %s", symbol, venue)
        raise HTTPException(status_code=status.HTTP_502_BAD_GATEWAY, detail="Upstream error") from exc

    bids = book.get("bids") or []
    asks = book.get("asks") or []
    bid = QuoteLevel(**bids[0]) if bids else None
    ask = QuoteLevel(**asks[0]) if asks else None

    mid = None
    spread_bps = None
    if bid and ask and bid.price and ask.price:
        mid = (bid.price + ask.price) / 2
        spread = ask.price - bid.price
        spread_bps = (spread / mid) * 10_000 if mid else None

    timestamp = book.get("timestamp", datetime.now(timezone.utc))
    if isinstance(timestamp, str):
        timestamp = datetime.fromisoformat(timestamp)

    return QuoteSnapshot(
        venue=venue,
        symbol=symbol.upper(),
        bid=bid,
        ask=ask,
        mid=mid,
        spread_bps=spread_bps,
        last_update=timestamp,
    )


@app.get(
    "/market-data/history/{symbol}",
    response_model=HistoryResponse,
    tags=["history"],
)
async def get_history(
    symbol: str,
    interval: str = Query(..., description="Exchange specific interval, e.g. 1m"),
    venue: ExecutionVenue = Query(ExecutionVenue.BINANCE_SPOT, description="Market data venue"),
    limit: int = Query(200, ge=1, le=1_000),
    binance: BinanceMarketConnector = Depends(get_binance_adapter),
    ibkr: IBKRMarketConnector = Depends(get_ibkr_adapter),
) -> HistoryResponse:
    connector = _resolve_connector(venue, binance=binance, ibkr=ibkr)

    async def _load() -> list[dict[str, Any]]:
        if venue == ExecutionVenue.BINANCE_SPOT:
            return list(await connector.fetch_ohlcv(symbol.upper(), interval, limit=limit))

        bars = await connector.fetch_ohlcv(
            symbol,
            end="",
            duration=interval,
            bar_size=interval,
        )
        return list(bars)

    try:
        candles = await _call_with_retries(_load)
    except Exception as exc:  # noqa: BLE001
        logger.exception("Failed to load historical data for %s on %s", symbol, venue)
        raise HTTPException(status_code=status.HTTP_502_BAD_GATEWAY, detail="Upstream error") from exc

    normalized: list[HistoricalCandle] = []
    for candle in candles:
        if isinstance(candle, HistoricalCandle):
            normalized.append(candle)
            continue

        if isinstance(candle, dict):
            data = dict(candle)
        else:
            data = candle.__dict__ if hasattr(candle, "__dict__") else {}

        open_time = data.get("open_time") or data.get("timestamp")
        close_time = data.get("close_time") or data.get("timestamp")
        data.setdefault("open_time", open_time)
        data.setdefault("close_time", close_time)
        if "trades" not in data:
            trades = data.get("number_of_trades") or data.get("bar_count")
            if trades is not None:
                data["trades"] = trades
        if "quote_volume" not in data and data.get("quote_asset_volume") is not None:
            data["quote_volume"] = data["quote_asset_volume"]

        normalized.append(HistoricalCandle(**data))

    return HistoryResponse(
        venue=venue,
        symbol=symbol.upper(),
        interval=interval,
        candles=normalized[:limit],
    )


@app.websocket("/market-data/stream")
async def stream_market_data(
    websocket: WebSocket,
    symbol: str,
    venue: ExecutionVenue = Query(
        ExecutionVenue.BINANCE_SPOT, description="Market data venue"
    ),
    binance: BinanceMarketConnector = Depends(get_binance_adapter),
    ibkr: IBKRMarketConnector = Depends(get_ibkr_adapter),
) -> None:
    await websocket.accept()

    connector = _resolve_connector(venue, binance=binance, ibkr=ibkr)
    stream_symbol = symbol.upper() if venue == ExecutionVenue.BINANCE_SPOT else symbol

    forward_task = asyncio.create_task(
        _forward_trade_stream(websocket, connector, stream_symbol)
    )
    listener_task = asyncio.create_task(_drain_websocket(websocket))
    tasks = {forward_task, listener_task}

    try:
        done, pending = await asyncio.wait(
            tasks, return_when=asyncio.FIRST_COMPLETED
        )

        for task in pending:
            task.cancel()

        if forward_task in done:
            exc = forward_task.exception()
            if exc and not isinstance(exc, (WebSocketDisconnect, asyncio.CancelledError)):
                logger.exception(
                    "Market data stream failed for %s on %s", symbol, venue
                )
                if websocket.application_state == WebSocketState.CONNECTED:
                    await websocket.close(code=1011)
    finally:
        for task in tasks:
            if not task.done():
                task.cancel()
        await asyncio.gather(*tasks, return_exceptions=True)


__all__ = ["app", "get_binance_adapter", "get_ibkr_adapter"]<|MERGE_RESOLUTION|>--- conflicted
+++ resolved
@@ -27,13 +27,7 @@
 from libs.observability.metrics import setup_metrics
 from schemas.market import ExecutionVenue
 
-<<<<<<< HEAD
 from ..adapters import BinanceMarketConnector, DTCAdapter, DTCConfig, IBKRMarketConnector
-=======
-import httpx
-
-from ..adapters import BinanceMarketConnector, IBKRMarketConnector, TopStepAdapter
->>>>>>> ac496755
 from .config import Settings, get_settings
 from .database import session_scope
 from .persistence import persist_ticks
@@ -71,7 +65,6 @@
     )
 
 
-<<<<<<< HEAD
 _dtc_adapter: DTCAdapter | None = None
 
 
@@ -97,27 +90,6 @@
         )
         _dtc_adapter = DTCAdapter(config)
     return _dtc_adapter
-=======
-async def get_topstep_adapter(
-    settings: Settings = Depends(get_settings),
-) -> AsyncIterator[TopStepAdapter]:
-    if not settings.topstep_client_id or not settings.topstep_client_secret:
-        raise HTTPException(
-            status_code=status.HTTP_503_SERVICE_UNAVAILABLE,
-            detail="TopStep credentials are not configured",
-        )
-
-    adapter = TopStepAdapter(
-        base_url=settings.topstep_base_url,
-        client_id=settings.topstep_client_id,
-        client_secret=settings.topstep_client_secret,
-    )
-
-    try:
-        yield adapter
-    finally:
-        await adapter.aclose()
->>>>>>> ac496755
 
 
 @app.get("/health", tags=["system"])
