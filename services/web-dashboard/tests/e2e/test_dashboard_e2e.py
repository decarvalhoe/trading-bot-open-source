--- conflicted
+++ resolved
@@ -122,7 +122,6 @@
     )
 
 
-<<<<<<< HEAD
 async def test_portfolio_chart_zoom_and_exports(page: Page, dashboard_base_url: str, mock_streaming):
     await page.goto(f"{dashboard_base_url}/dashboard", wait_until="networkidle")
 
@@ -147,7 +146,8 @@
         await page.get_by_role("button", name=re.compile("Exporter PNG", re.I)).click()
     png_download = await png_download_info.value
     assert png_download.suggested_filename.endswith(".png")
-=======
+
+
 async def test_dashboard_updates_positions_after_closing(page: Page, dashboard_base_url: str, mock_streaming):
     growth_id = encode_portfolio_key("alice")
     income_id = encode_portfolio_key("bob")
@@ -242,5 +242,4 @@
 
     await expect(
         page.locator("td[data-label='Symbole']").filter(has_text="AAPL")
-    ).to_have_count(0)
->>>>>>> 48604fca
+    ).to_have_count(0)