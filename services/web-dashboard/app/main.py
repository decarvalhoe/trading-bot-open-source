"""Minimal dashboard service for monitoring trading activity."""

from __future__ import annotations

import math
import os
from datetime import datetime, timedelta
from functools import lru_cache
from pathlib import Path
from typing import Any, Dict, Iterator, List, Literal, Optional
from urllib.parse import urljoin

from fastapi import (
    Depends,
    FastAPI,
    File,
    Form,
    HTTPException,
    Query,
    Request,
    Response,
    UploadFile,
    status,
)
from fastapi.responses import HTMLResponse, RedirectResponse
from fastapi.staticfiles import StaticFiles
from fastapi.templating import Jinja2Templates
from fastapi.security import HTTPAuthorizationCredentials, HTTPBearer
import httpx
from sqlalchemy import create_engine
from sqlalchemy.orm import Session, sessionmaker

from libs.alert_events import AlertEventBase, AlertEventRepository

from .data import (
    ORDER_ROUTER_BASE_URL,
    ORDER_ROUTER_TIMEOUT_SECONDS,
    load_dashboard_context,
    load_portfolio_history,
    load_tradingview_config,
    save_tradingview_config,
)
from .order_router_client import OrderRouterClient, OrderRouterError
from .alerts_client import AlertsEngineClient, AlertsEngineError
from .schemas import (
    Alert,
    AlertCreateRequest,
    AlertUpdateRequest,
    TradingViewConfig,
    TradingViewConfigUpdate,
)
from .documentation import load_strategy_documentation
from .strategy_presets import STRATEGY_PRESETS, STRATEGY_PRESET_SUMMARIES
from pydantic import BaseModel, Field, ConfigDict
from schemas.order_router import PositionCloseRequest


BASE_DIR = Path(__file__).resolve().parent
TEMPLATES_DIR = BASE_DIR / "templates"
STATIC_DIR = BASE_DIR / "static"

app = FastAPI(title="Web Dashboard", version="0.1.0")
app.mount("/static", StaticFiles(directory=STATIC_DIR), name="static")

templates = Jinja2Templates(directory=TEMPLATES_DIR)

STREAMING_BASE_URL = os.getenv("WEB_DASHBOARD_STREAMING_BASE_URL", "http://localhost:8001/")
STREAMING_ROOM_ID = os.getenv("WEB_DASHBOARD_STREAMING_ROOM_ID", "public-room")
STREAMING_VIEWER_ID = os.getenv("WEB_DASHBOARD_STREAMING_VIEWER_ID", "demo-viewer")
ALERT_ENGINE_BASE_URL = os.getenv("WEB_DASHBOARD_ALERT_ENGINE_URL", "http://alerts-engine:8000/")
ALERT_ENGINE_TIMEOUT = float(os.getenv("WEB_DASHBOARD_ALERT_ENGINE_TIMEOUT", "5.0"))
ALGO_ENGINE_BASE_URL = os.getenv("WEB_DASHBOARD_ALGO_ENGINE_URL", "http://algo-engine:8000/")
ALGO_ENGINE_TIMEOUT = float(os.getenv("WEB_DASHBOARD_ALGO_ENGINE_TIMEOUT", "5.0"))
AI_ASSISTANT_BASE_URL = os.getenv(
    "WEB_DASHBOARD_AI_ASSISTANT_URL",
    "http://ai-strategy-assistant:8085/",
)
AI_ASSISTANT_TIMEOUT = float(os.getenv("WEB_DASHBOARD_AI_ASSISTANT_TIMEOUT", "10.0"))

security = HTTPBearer(auto_error=False)


ALERT_EVENTS_DATABASE_URL = os.getenv(
    "WEB_DASHBOARD_ALERT_EVENTS_DATABASE_URL",
    os.getenv("ALERT_EVENTS_DATABASE_URL", "sqlite:///./alert_events.db"),
)

_alert_events_engine = create_engine(ALERT_EVENTS_DATABASE_URL, future=True)
AlertEventBase.metadata.create_all(bind=_alert_events_engine)
_alert_events_session_factory = sessionmaker(
    bind=_alert_events_engine, autocommit=False, autoflush=False, future=True
)
_alert_events_repository = AlertEventRepository()


def get_alert_events_session() -> Iterator[Session]:
    session = _alert_events_session_factory()
    try:
        yield session
    finally:
        session.close()


@lru_cache(maxsize=1)
def _alerts_client_factory() -> AlertsEngineClient:
    return AlertsEngineClient(base_url=ALERT_ENGINE_BASE_URL, timeout=ALERT_ENGINE_TIMEOUT)


def get_alerts_client() -> AlertsEngineClient:
    """Return a configured client for communicating with the alert engine."""

    return _alerts_client_factory()


def _handle_alert_engine_error(error: AlertsEngineError) -> None:
    status_code = error.status_code or status.HTTP_502_BAD_GATEWAY
    if status_code < 400 or status_code >= 600:
        status_code = status.HTTP_502_BAD_GATEWAY
    message = error.message or "Erreur du moteur d'alertes."
    raise HTTPException(status_code=status_code, detail=message)


def require_alerts_auth(
    credentials: HTTPAuthorizationCredentials | None = Depends(security),
) -> None:
    """Ensure alert management routes are protected by a bearer token when configured."""

    token = os.getenv("WEB_DASHBOARD_ALERTS_TOKEN")
    if not token:
        return
    if credentials is None:
        raise HTTPException(
            status_code=status.HTTP_401_UNAUTHORIZED,
            detail="Authentification requise pour gérer les alertes.",
        )
    if credentials.credentials != token:
        raise HTTPException(
            status_code=status.HTTP_403_FORBIDDEN,
            detail="Jeton d'authentification invalide.",
        )


@app.on_event("shutdown")
def shutdown_alerts_client() -> None:
    """Ensure HTTP resources opened for the alerts engine are properly released."""

    try:
        client = _alerts_client_factory()
    except Exception:  # pragma: no cover - defensive guard if instantiation fails
        return
    client.close()
    _alerts_client_factory.cache_clear()


class StrategySaveRequest(BaseModel):
    """Payload accepted by the strategy import endpoint."""

    name: str = Field(..., min_length=1)
    format: Literal["yaml", "python"]
    code: str = Field(..., min_length=1)


class StrategyGenerationRequestPayload(BaseModel):
    """Relay prompt instructions to the AI assistant."""

    prompt: str = Field(..., min_length=3)
    preferred_format: Literal["yaml", "python", "both"] = "yaml"
    risk_profile: str | None = None
    timeframe: str | None = None
    capital: str | None = None
    indicators: list[str] = Field(default_factory=list)
    notes: str | None = None


class StrategyDraftPayload(BaseModel):
    """Subset of the AI assistant draft returned to the UI."""

    model_config = ConfigDict(populate_by_name=True)

    summary: str
    yaml: str | None = Field(default=None, alias="yaml_strategy")
    python: str | None = Field(default=None, alias="python_strategy")
    indicators: list[str] = Field(default_factory=list)
    warnings: list[str] = Field(default_factory=list)
    metadata: dict[str, object] = Field(default_factory=dict)


class StrategyGenerationResponsePayload(BaseModel):
    draft: StrategyDraftPayload
    request: StrategyGenerationRequestPayload


class StrategyAssistantImportRequest(BaseModel):
    """Payload accepted when importing a draft generated by the assistant."""

    name: str | None = None
    format: Literal["yaml", "python"]
    content: str = Field(..., min_length=1)
    enabled: bool = False
    tags: list[str] = Field(default_factory=list)
    metadata: dict[str, object] = Field(default_factory=dict)
    parameters: dict[str, object] = Field(default_factory=dict)


SUPPORTED_TIMEFRAMES: Dict[str, int] = {
    "15m": 15,
    "1h": 60,
    "4h": 240,
    "1d": 1440,
}


class StrategyBacktestRunRequest(BaseModel):
    """Form values submitted by the UI to execute a backtest."""

    symbol: str = Field(..., min_length=2, description="Symbole de l'actif à simuler")
    timeframe: Literal["15m", "1h", "4h", "1d"] = "1h"
    lookback_days: int = Field(30, ge=1, le=180)
    initial_balance: float = Field(10_000.0, gt=0)


def _timeframe_to_minutes(timeframe: str) -> int:
    minutes = SUPPORTED_TIMEFRAMES.get(timeframe)
    if minutes is None:
        raise HTTPException(status_code=status.HTTP_400_BAD_REQUEST, detail="Période non supportée")
    return minutes


def _generate_synthetic_market_data(
    symbol: str,
    timeframe: str,
    lookback_days: int,
    *,
    max_candles: int = 500,
) -> List[Dict[str, Any]]:
    """Create deterministic OHLC data for backtests when real data is unavailable."""

    minutes = _timeframe_to_minutes(timeframe)
    total_minutes = lookback_days * 24 * 60
    candle_count = max(1, min(max_candles, total_minutes // minutes or 1))
    base_price = 50 + (abs(hash(symbol)) % 5_000) / 10.0
    start_time = datetime.now() - timedelta(days=lookback_days)
    equity: List[Dict[str, Any]] = []
    amplitude = max(1.0, base_price * 0.015)

    for index in range(candle_count):
        progress = index / max(1, candle_count - 1)
        angle = progress * math.pi * 4
        wave = math.sin(angle) * amplitude
        drift = progress * amplitude * 0.5
        close = base_price + wave + drift
        open_price = base_price + math.sin(max(0, index - 1)) * amplitude * 0.5 + drift
        high = max(close, open_price) + amplitude * 0.1
        low = min(close, open_price) - amplitude * 0.1
        timestamp = start_time + timedelta(minutes=index * minutes)
        equity.append(
            {
                "timestamp": timestamp.isoformat(),
                "open": round(open_price, 4),
                "high": round(high, 4),
                "low": round(low, 4),
                "close": round(close, 4),
                "volume": round(abs(math.cos(angle)) * 10_000, 3),
            }
        )
    return equity


def _safe_json(response: httpx.Response) -> Any:
    try:
        return response.json()
    except ValueError:
        return {"message": response.text or "Réponse invalide du moteur de stratégies."}


@app.get("/health")
def healthcheck() -> dict[str, str]:
    """Simple health endpoint."""

    return {"status": "ok"}


@app.get("/portfolios")
def list_portfolios() -> dict[str, object]:
    """Return a snapshot of portfolios."""

    context = load_dashboard_context()
    return {"items": context.portfolios}


@app.post("/positions/{position_id}/close")
def close_position(position_id: str, payload: PositionCloseRequest | None = None) -> dict[str, object]:
    """Forward close/adjust requests to the order router service."""

    request_payload = payload or PositionCloseRequest()
    base_url = ORDER_ROUTER_BASE_URL.rstrip("/")
    try:
        with OrderRouterClient(
            base_url=base_url, timeout=ORDER_ROUTER_TIMEOUT_SECONDS
        ) as client:
            response = client.close_position(
                position_id, target_quantity=request_payload.target_quantity
            )
    except httpx.HTTPError as error:
        raise HTTPException(
            status_code=status.HTTP_502_BAD_GATEWAY,
            detail="Le routeur d'ordres est indisponible pour le moment.",
        ) from error
    except OrderRouterError as error:
        detail: dict[str, object]
        if error.response is not None:
            try:
                detail = error.response.json()
            except ValueError:
                detail = {
                    "message": error.response.text
                    or "Réponse invalide du routeur d'ordres.",
                }
        else:
            detail = {"message": "Réponse invalide du routeur d'ordres."}
        raise HTTPException(status_code=status.HTTP_502_BAD_GATEWAY, detail=detail) from error

    return response.model_dump(mode="json")


@app.get("/portfolios/history")
def portfolio_history() -> dict[str, object]:
    """Return historical valuation series for each portfolio."""

    history = load_portfolio_history()
    return {
        "items": [series.model_dump(mode="json") for series in history],
        "granularity": "daily",
    }


@app.get("/transactions")
def list_transactions() -> dict[str, object]:
    """Return recent transactions."""

    context = load_dashboard_context()
    return {"items": context.transactions}


@app.get("/alerts")
def list_alerts() -> dict[str, object]:
    """Return currently active alerts."""

    context = load_dashboard_context()
    return {"items": context.alerts}


@app.get("/alerts/history")
def list_alert_history(
    page: int = Query(1, ge=1),
    page_size: int = Query(20, ge=1, le=100),
    start: datetime | None = Query(None, description="Filter events triggered after this timestamp"),
    end: datetime | None = Query(None, description="Filter events triggered before this timestamp"),
    strategy: str | None = Query(None, description="Filter by strategy or rule name"),
    severity: str | None = Query(None, description="Filter by severity"),
    session: Session = Depends(get_alert_events_session),
) -> dict[str, object]:
    """Return paginated alert history entries."""

    page_data = _alert_events_repository.list_events(
        session,
        page=page,
        page_size=page_size,
        start=start,
        end=end,
        strategy=strategy,
        severity=severity,
    )

    items = [
        {
            "id": event.id,
            "trigger_id": event.trigger_id,
            "rule_id": event.rule_id,
            "rule_name": event.rule_name,
            "strategy": event.strategy,
            "severity": event.severity,
            "symbol": event.symbol,
            "triggered_at": event.triggered_at.isoformat(),
            "context": event.context or {},
            "delivery_status": event.delivery_status,
            "notification_channel": event.notification_channel,
            "notification_target": event.notification_target,
        }
        for event in page_data.items
    ]

    available_filters = {
        "strategies": _alert_events_repository.list_strategies(session),
        "severities": _alert_events_repository.list_severities(session),
    }

    return {
        "items": items,
        "pagination": {
            "page": page_data.page,
            "page_size": page_data.page_size,
            "total": page_data.total,
            "pages": page_data.pages,
        },
        "available_filters": available_filters,
    }


@app.get("/config/tradingview", response_model=TradingViewConfig)
def get_tradingview_config() -> TradingViewConfig:
    """Return the TradingView configuration consumed by the frontend widget."""

    config = load_tradingview_config()
    return TradingViewConfig.model_validate(config)


@app.put("/config/tradingview", response_model=TradingViewConfig)
def update_tradingview_config(payload: TradingViewConfigUpdate) -> TradingViewConfig:
    """Persist TradingView configuration updates provided by the UI."""

    current = load_tradingview_config()

    if payload.api_key is not None:
        current["api_key"] = payload.api_key or ""

    if payload.library_url is not None:
        current["library_url"] = payload.library_url.strip() if payload.library_url else ""

    if payload.default_symbol is not None:
        current["default_symbol"] = payload.default_symbol.strip() if payload.default_symbol else ""

    if payload.symbol_map is not None:
        normalised_map: dict[str, str] = {}
        for key, value in payload.symbol_map.items():
            if not isinstance(key, str) or not isinstance(value, str):
                continue
            cleaned_key = key.strip()
            cleaned_value = value.strip()
            if cleaned_key and cleaned_value:
                normalised_map[cleaned_key] = cleaned_value
        current["symbol_map"] = normalised_map

    if payload.overlays is not None:
        current["overlays"] = [overlay.model_dump() for overlay in payload.overlays]

    save_tradingview_config(current)
    return TradingViewConfig.model_validate(load_tradingview_config())


@app.post("/alerts", response_model=Alert, status_code=status.HTTP_201_CREATED)
def create_alert(
    alert: AlertCreateRequest,
    client: AlertsEngineClient = Depends(get_alerts_client),
    _: None = Depends(require_alerts_auth),
) -> Alert:
    """Create a new alert by delegating to the alert engine."""

    try:
        payload = client.create_alert(alert.model_dump(mode="json"))
    except AlertsEngineError as error:
        _handle_alert_engine_error(error)
    return Alert.model_validate(payload)


@app.put("/alerts/{alert_id}", response_model=Alert)
def update_alert(
    alert_id: str,
    payload: AlertUpdateRequest,
    client: AlertsEngineClient = Depends(get_alerts_client),
    _: None = Depends(require_alerts_auth),
) -> Alert:
    """Update an existing alert by delegating to the alert engine."""

    body = payload.model_dump(mode="json", exclude_unset=True)
    try:
        response_payload = client.update_alert(alert_id, body)
    except AlertsEngineError as error:
        _handle_alert_engine_error(error)

    merged = {"id": alert_id, **body, **(response_payload or {})}
    return Alert.model_validate(merged)


@app.delete("/alerts/{alert_id}", status_code=status.HTTP_204_NO_CONTENT)
def delete_alert(
    alert_id: str,
    client: AlertsEngineClient = Depends(get_alerts_client),
    _: None = Depends(require_alerts_auth),
) -> Response:
    """Remove an alert through the alert engine API."""

    try:
        client.delete_alert(alert_id)
    except AlertsEngineError as error:
        _handle_alert_engine_error(error)
    return Response(status_code=status.HTTP_204_NO_CONTENT)


@app.get("/api/strategies", name="api_list_strategies")
async def list_available_strategies() -> dict[str, object]:
    """Expose the list of strategies managed by the algo-engine."""

    target_url = urljoin(ALGO_ENGINE_BASE_URL, "strategies")
    try:
        async with httpx.AsyncClient(timeout=ALGO_ENGINE_TIMEOUT) as client:
            response = await client.get(target_url, headers={"Accept": "application/json"})
    except httpx.HTTPError as error:  # pragma: no cover - network failure
        message = "Algo-engine indisponible pour récupérer les stratégies."
        raise HTTPException(status_code=status.HTTP_502_BAD_GATEWAY, detail=message) from error

    if response.status_code >= 400:
        detail = _safe_json(response)
        raise HTTPException(status_code=response.status_code, detail=detail)

    payload = _safe_json(response)
    items: List[Dict[str, Any]] = []
    if isinstance(payload, dict):
        for raw in payload.get("items", []) or []:
            if isinstance(raw, dict) and raw.get("id"):
                items.append(
                    {
                        "id": raw.get("id"),
                        "name": raw.get("name"),
                        "strategy_type": raw.get("strategy_type"),
                    }
                )
    return {"items": items}


@app.post("/api/strategies/{strategy_id}/backtest", name="run_strategy_backtest")
async def run_strategy_backtest(
    strategy_id: str,
    payload: StrategyBacktestRunRequest,
) -> dict[str, Any]:
    """Trigger a backtest run by proxying to the algo-engine."""

    market_data = _generate_synthetic_market_data(
        payload.symbol,
        payload.timeframe,
        payload.lookback_days,
    )
    target_url = urljoin(ALGO_ENGINE_BASE_URL, f"strategies/{strategy_id}/backtest")
    request_payload = {
        "market_data": market_data,
        "initial_balance": payload.initial_balance,
        "metadata": {
            "symbol": payload.symbol,
            "timeframe": payload.timeframe,
            "lookback_days": payload.lookback_days,
        },
    }
    try:
        async with httpx.AsyncClient(timeout=ALGO_ENGINE_TIMEOUT) as client:
            response = await client.post(
                target_url,
                json=request_payload,
                headers={"Accept": "application/json"},
            )
    except httpx.HTTPError as error:  # pragma: no cover - network failure
        message = "Algo-engine indisponible pour lancer le backtest."
        raise HTTPException(status_code=status.HTTP_502_BAD_GATEWAY, detail=message) from error

    if response.status_code >= 400:
        detail = _safe_json(response)
        raise HTTPException(status_code=response.status_code, detail=detail)

    try:
        return response.json()
    except ValueError as error:  # pragma: no cover - invalid payload
        message = "Réponse invalide du moteur de stratégies."
        raise HTTPException(status_code=status.HTTP_502_BAD_GATEWAY, detail=message) from error


@app.get(
    "/api/strategies/{strategy_id}/backtest/ui",
    name="get_strategy_backtest_ui",
)
async def get_strategy_backtest_ui(strategy_id: str) -> dict[str, Any]:
    """Fetch the latest backtest metrics for UI consumption."""

    target_url = urljoin(ALGO_ENGINE_BASE_URL, f"strategies/{strategy_id}/backtest/ui")
    try:
        async with httpx.AsyncClient(timeout=ALGO_ENGINE_TIMEOUT) as client:
            response = await client.get(target_url, headers={"Accept": "application/json"})
    except httpx.HTTPError as error:  # pragma: no cover - network failure
        message = "Algo-engine indisponible pour récupérer les métriques."
        raise HTTPException(status_code=status.HTTP_502_BAD_GATEWAY, detail=message) from error

    if response.status_code >= 400:
        detail = _safe_json(response)
        raise HTTPException(status_code=response.status_code, detail=detail)

    payload = _safe_json(response)
    if not isinstance(payload, dict):
        return {"equity_curve": [], "pnl": 0, "drawdown": 0}
    return payload


@app.get(
    "/api/strategies/{strategy_id}/backtests",
    name="list_strategy_backtests",
)
async def list_strategy_backtests(
    strategy_id: str,
    page: int = Query(1, ge=1),
    page_size: int = Query(5, ge=1, le=50),
) -> dict[str, Any]:
    """Retrieve historical backtests from the algo-engine."""

    target_url = urljoin(ALGO_ENGINE_BASE_URL, f"strategies/{strategy_id}/backtests")
    params = {"page": page, "page_size": page_size}
    try:
        async with httpx.AsyncClient(timeout=ALGO_ENGINE_TIMEOUT) as client:
            response = await client.get(
                target_url,
                params=params,
                headers={"Accept": "application/json"},
            )
    except httpx.HTTPError as error:  # pragma: no cover - network failure
        message = "Algo-engine indisponible pour récupérer l'historique."
        raise HTTPException(status_code=status.HTTP_502_BAD_GATEWAY, detail=message) from error

    if response.status_code >= 400:
        detail = _safe_json(response)
        raise HTTPException(status_code=response.status_code, detail=detail)

    payload = _safe_json(response)
    if not isinstance(payload, dict):
        return {"items": [], "total": 0, "page": page, "page_size": page_size}
    return payload


@app.post("/strategies/save")
async def save_strategy(payload: StrategySaveRequest) -> dict[str, object]:
    """Relay strategy definitions to the algo-engine import endpoint."""

    target_url = urljoin(ALGO_ENGINE_BASE_URL, "strategies/import")
    try:
        async with httpx.AsyncClient(timeout=ALGO_ENGINE_TIMEOUT) as client:
            response = await client.post(
                target_url,
                json={
                    "name": payload.name,
                    "format": payload.format,
                    "content": payload.code,
                },
                headers={"Accept": "application/json"},
            )
    except httpx.HTTPError as error:  # pragma: no cover - network failure
        message = "Le moteur de stratégies est indisponible pour le moment."
        raise HTTPException(status_code=status.HTTP_502_BAD_GATEWAY, detail=message) from error

    if response.status_code >= 400:
        try:
            detail = response.json()
        except ValueError:  # pragma: no cover - fallback when JSON parsing fails
            detail = {"message": response.text or "Erreur lors de l'import de la stratégie."}
        raise HTTPException(status_code=response.status_code, detail=detail)

    try:
        return response.json()
    except ValueError:  # pragma: no cover - defensive guard when response is empty
        return {"status": "imported"}


@app.post("/strategies/import/upload")
async def upload_strategy_file(
    file: UploadFile = File(...),
    name: str | None = Form(None),
    source_format: Literal["yaml", "python"] | None = Form(None),
) -> dict[str, object]:
    """Allow users to upload an existing YAML/Python file to the algo-engine."""

    try:
        content_bytes = await file.read()
    except Exception as error:  # pragma: no cover - defensive guard
        raise HTTPException(
            status_code=status.HTTP_400_BAD_REQUEST,
            detail="Lecture du fichier impossible.",
        ) from error

    if not content_bytes:
        raise HTTPException(
            status_code=status.HTTP_400_BAD_REQUEST,
            detail="Le fichier envoyé est vide.",
        )

    try:
        content = content_bytes.decode("utf-8")
    except UnicodeDecodeError as error:
        raise HTTPException(
            status_code=status.HTTP_400_BAD_REQUEST,
            detail="Le fichier doit être encodé en UTF-8.",
        ) from error

    filename = file.filename or ""
    guessed_format = "yaml"
    if filename.lower().endswith(".py"):
        guessed_format = "python"
    elif filename.lower().endswith((".yaml", ".yml")):
        guessed_format = "yaml"

    target_url = urljoin(ALGO_ENGINE_BASE_URL, "strategies/import")
    payload = {
        "name": name or (filename.rsplit(".", 1)[0] if filename else "Stratégie importée"),
        "format": source_format or guessed_format,
        "content": content,
    }

    try:
        async with httpx.AsyncClient(timeout=ALGO_ENGINE_TIMEOUT) as client:
            response = await client.post(
                target_url,
                json=payload,
                headers={"Accept": "application/json"},
            )
    except httpx.HTTPError as error:  # pragma: no cover - network failure
        message = "Le moteur de stratégies est indisponible pour le moment."
        raise HTTPException(status_code=status.HTTP_502_BAD_GATEWAY, detail=message) from error

    if response.status_code >= 400:
        try:
            detail = response.json()
        except ValueError:
            detail = {"message": response.text or "Erreur lors de l'import de la stratégie."}
        raise HTTPException(status_code=response.status_code, detail=detail)

    try:
        return response.json()
    except ValueError:  # pragma: no cover - defensive guard when response is empty
        return {"status": "imported"}


@app.post("/strategies/generate")
async def generate_strategy(payload: StrategyGenerationRequestPayload) -> dict[str, object]:
    """Delegate strategy generation to the AI assistant microservice."""

    target_url = urljoin(AI_ASSISTANT_BASE_URL, "generate")
    try:
        async with httpx.AsyncClient(timeout=AI_ASSISTANT_TIMEOUT) as client:
            response = await client.post(target_url, json=payload.model_dump())
    except httpx.HTTPError as error:  # pragma: no cover - network failure
        message = "Le service d'assistance IA est indisponible pour le moment."
        raise HTTPException(status_code=status.HTTP_502_BAD_GATEWAY, detail=message) from error

    if response.status_code >= 400:
        try:
            detail = response.json()
        except ValueError:
            detail = {"message": response.text or "Erreur lors de la génération."}
        raise HTTPException(status_code=response.status_code, detail=detail)

    try:
        data = response.json()
    except ValueError as error:
        raise HTTPException(
            status_code=status.HTTP_502_BAD_GATEWAY,
            detail="Réponse invalide du service d'assistance IA.",
        ) from error

    model = StrategyGenerationResponsePayload.model_validate(data)
    return model.model_dump(mode="json")


@app.post("/strategies/import/assistant")
async def import_assistant_strategy(payload: StrategyAssistantImportRequest) -> dict[str, object]:
    """Forward assistant drafts to the algo-engine import endpoint."""

    target_url = urljoin(ALGO_ENGINE_BASE_URL, "strategies/import")
    try:
        async with httpx.AsyncClient(timeout=ALGO_ENGINE_TIMEOUT) as client:
            response = await client.post(
                target_url,
                json=payload.model_dump(),
                headers={"Accept": "application/json"},
            )
    except httpx.HTTPError as error:  # pragma: no cover - network failure
        message = "Le moteur de stratégies est indisponible pour le moment."
        raise HTTPException(status_code=status.HTTP_502_BAD_GATEWAY, detail=message) from error

    if response.status_code >= 400:
        try:
            detail = response.json()
        except ValueError:
            detail = {"message": response.text or "Erreur lors de l'import de la stratégie."}
        raise HTTPException(status_code=response.status_code, detail=detail)

    try:
        return response.json()
    except ValueError:
        return {"status": "imported"}


@app.get("/dashboard", response_class=HTMLResponse)
def render_dashboard(request: Request) -> HTMLResponse:
    """Render an HTML dashboard that surfaces key trading signals."""

    context = load_dashboard_context()
    handshake_url = urljoin(STREAMING_BASE_URL, f"rooms/{STREAMING_ROOM_ID}/connection")
    alerts_token = os.getenv("WEB_DASHBOARD_ALERTS_TOKEN", "")
    return templates.TemplateResponse(
        "dashboard.html",
        {
            "request": request,
            "context": context,
            "streaming": {
                "handshake_url": handshake_url,
                "room_id": STREAMING_ROOM_ID,
                "viewer_id": STREAMING_VIEWER_ID,
            },
            "alerts_api": {
                "endpoint": request.url_for("list_alerts"),
                "history_endpoint": request.url_for("list_alert_history"),
                "token": alerts_token,
            },
            "active_page": "dashboard",
            "annotation_status": request.query_params.get("annotation"),
        },
    )


<<<<<<< HEAD
@app.post("/dashboard/annotate")
def annotate_dashboard_order(
    request: Request,
    order_id: int = Form(..., ge=1),
    note: str = Form(..., min_length=1),
    tags: str = Form(default=""),
) -> Response:
    tag_list = [part.strip() for part in tags.split(",") if part.strip()]
    base_url = ORDER_ROUTER_BASE_URL.rstrip("/") + "/"
    status_flag = "success"
    try:
        with OrderRouterClient(
            base_url=base_url, timeout=ORDER_ROUTER_TIMEOUT_SECONDS
        ) as client:
            client.annotate_order(order_id, notes=note, tags=tag_list)
    except (httpx.HTTPError, OrderRouterError):
        status_flag = "error"
    redirect_target = request.url_for("render_dashboard")
    redirect_url = redirect_target.include_query_params(annotation=status_flag)
    return RedirectResponse(str(redirect_url), status_code=status.HTTP_303_SEE_OTHER)
=======
@app.get("/marketplace", response_class=HTMLResponse, name="render_marketplace")
def render_marketplace(request: Request) -> HTMLResponse:
    """Render the marketplace view that embeds the React catalogue."""

    return templates.TemplateResponse(
        "marketplace.html",
        {
            "request": request,
            "active_page": "marketplace",
        },
    )
>>>>>>> 3383929d


def _render_strategies_page(
    request: Request, *, initial_strategy: dict[str, Any] | None = None
) -> HTMLResponse:
    save_endpoint = request.url_for("save_strategy")
    ai_generate_endpoint = request.url_for("generate_strategy")
    ai_import_endpoint = request.url_for("import_assistant_strategy")
    upload_endpoint = request.url_for("upload_strategy_file")
    backtest_config = {
        "strategies_endpoint": request.url_for("api_list_strategies"),
        "run_endpoint_template": request.url_for(
            "run_strategy_backtest", strategy_id="__id__"
        ),
        "ui_endpoint_template": request.url_for(
            "get_strategy_backtest_ui", strategy_id="__id__"
        ),
        "history_endpoint_template": request.url_for(
            "list_strategy_backtests", strategy_id="__id__"
        ),
    }
    return templates.TemplateResponse(
        "strategies.html",
        {
            "request": request,
            "save_endpoint": save_endpoint,
            "ai_generate_endpoint": ai_generate_endpoint,
            "ai_import_endpoint": ai_import_endpoint,
            "upload_endpoint": upload_endpoint,
            "preset_summaries": STRATEGY_PRESET_SUMMARIES,
            "presets": STRATEGY_PRESETS,
            "backtest_config": backtest_config,
            "initial_strategy": initial_strategy,
            "active_page": "strategies",
        },
    )


@app.get("/strategies", response_class=HTMLResponse)
def render_strategies(request: Request) -> HTMLResponse:
    """Render the visual strategy designer page."""

    return _render_strategies_page(request)


@app.get("/strategies/documentation", response_class=HTMLResponse)
def render_strategy_documentation(request: Request) -> HTMLResponse:
    """Expose the declarative strategy schema and tutorials."""

    documentation = load_strategy_documentation()
    return templates.TemplateResponse(
        "strategy_documentation.html",
        {
            "request": request,
            "documentation": documentation,
            "active_page": "strategy-docs",
        },
    )


@app.post("/strategies/clone", response_class=HTMLResponse, name="clone_strategy_action")
async def clone_strategy_action(request: Request, strategy_id: str = Form(...)) -> HTMLResponse:
    """Clone an existing strategy and prefill the designer with the result."""

    target_url = urljoin(ALGO_ENGINE_BASE_URL, f"strategies/{strategy_id}/clone")
    try:
        async with httpx.AsyncClient(timeout=ALGO_ENGINE_TIMEOUT) as client:
            response = await client.post(target_url, headers={"Accept": "application/json"})
    except httpx.HTTPError as error:  # pragma: no cover - network failure
        message = "Impossible de cloner la stratégie pour le moment."
        raise HTTPException(status_code=status.HTTP_502_BAD_GATEWAY, detail=message) from error

    if response.status_code >= 400:
        detail = _safe_json(response)
        raise HTTPException(status_code=response.status_code, detail=detail)

    payload = _safe_json(response)
    if not isinstance(payload, dict):
        message = "Réponse invalide du moteur de stratégies."
        raise HTTPException(status_code=status.HTTP_502_BAD_GATEWAY, detail=message)

    metadata = payload.get("metadata") if isinstance(payload.get("metadata"), dict) else {}
    parameters = payload.get("parameters") if isinstance(payload.get("parameters"), dict) else {}
    initial_strategy = {
        "id": payload.get("id"),
        "name": payload.get("name"),
        "strategy_type": payload.get("strategy_type"),
        "parameters": parameters,
        "metadata": metadata,
        "source_format": payload.get("source_format"),
        "source": payload.get("source"),
        "derived_from": payload.get("derived_from"),
        "derived_from_name": payload.get("derived_from_name"),
    }

    parent_label = initial_strategy.get("derived_from_name") or initial_strategy.get("derived_from")
    if parent_label:
        initial_strategy["status_message"] = f"Clone de {parent_label} prêt à être édité."
        initial_strategy["status_type"] = "success"

    return _render_strategies_page(request, initial_strategy=initial_strategy)


@app.get("/account", response_class=HTMLResponse)
def render_account(request: Request) -> HTMLResponse:
    """Render the account and API key management page."""

    return templates.TemplateResponse(
        "account.html",
        {
            "request": request,
            "active_page": "account",
        },
    )


@app.get("/")
def root_redirect(request: Request) -> HTMLResponse:
    """Serve the dashboard at the root path for convenience."""

    return render_dashboard(request)
<|MERGE_RESOLUTION|>--- conflicted
+++ resolved
@@ -820,7 +820,6 @@
     )
 
 
-<<<<<<< HEAD
 @app.post("/dashboard/annotate")
 def annotate_dashboard_order(
     request: Request,
@@ -841,7 +840,8 @@
     redirect_target = request.url_for("render_dashboard")
     redirect_url = redirect_target.include_query_params(annotation=status_flag)
     return RedirectResponse(str(redirect_url), status_code=status.HTTP_303_SEE_OTHER)
-=======
+
+
 @app.get("/marketplace", response_class=HTMLResponse, name="render_marketplace")
 def render_marketplace(request: Request) -> HTMLResponse:
     """Render the marketplace view that embeds the React catalogue."""
@@ -853,7 +853,6 @@
             "active_page": "marketplace",
         },
     )
->>>>>>> 3383929d
 
 
 def _render_strategies_page(
