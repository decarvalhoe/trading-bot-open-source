import os
import urllib.parse
from datetime import datetime, timezone
from typing import Iterable

from fastapi import Depends, FastAPI, HTTPException, Header, status
from fastapi.middleware.cors import CORSMiddleware
from starlette.middleware.sessions import SessionMiddleware
from jose import JWTError
from sqlalchemy.orm import Session
from sqlalchemy import select
from starlette.middleware.sessions import SessionMiddleware

from .schemas import (
    LoginRequest,
    RegisterRequest,
    TokenPair,
    Me,
    TOTPSetup,
    TokenRefreshRequest,
)
from .security import (
    hash_password,
    verify_password,
    create_token_pair,
    generate_totp_secret,
    totp_now,
    verify_token,
    validate_password_requirements,
    PASSWORD_REQUIREMENTS_MESSAGE,
)
from .models import User, Role, UserRole, MFATotp
from .deps import get_current_user, require_roles
from libs.db.db import get_db
from libs.entitlements import install_entitlements_middleware
from libs.observability.logging import RequestContextMiddleware, configure_logging
from libs.observability.metrics import setup_metrics

configure_logging("auth-service")


def _auth_path(*segments: str) -> str:
    """Join one or more path segments onto the "/auth" prefix."""

    joined = "/".join(segment.strip("/") for segment in segments if segment)
    return f"/auth/{joined}" if joined else "/auth"


AUTH_SKIP_ENDPOINTS = (
    _auth_path("login"),
    _auth_path("register"),
    _auth_path("refresh"),
    _auth_path("me"),
    _auth_path("totp", "setup"),
    _auth_path("totp", "enable"),
)


DOCS_ENDPOINTS = ("/docs", "/redoc", "/openapi.json")


def _first_env(*names: str) -> str | None:
    for name in names:
        value = os.getenv(name)
        if value is not None:
            return value
    return None


def _parse_env_list(value: str | None, default: list[str]) -> list[str]:
    if value is None:
        return default
    parsed = [item.strip() for item in value.split(",") if item.strip()]
    return parsed or default


def _parse_env_bool(value: str | None, default: bool) -> bool:
    if value is None:
        return default
    lowered = value.strip().lower()
    if lowered in {"1", "true", "yes", "on"}:
        return True
    if lowered in {"0", "false", "no", "off"}:
        return False
    return default


<<<<<<< HEAD
def _get_enable_docs() -> bool:
    override = os.getenv("ENABLE_DOCS")
    if override is not None:
        return override.lower() == "true"
    return _parse_env_bool(os.getenv("AUTH_SERVICE_ENABLE_DOCS"), True)


ENABLE_DOCS = _get_enable_docs()
ROOT_PATH = os.getenv("ROOT_PATH", "")
docs_url = "/docs" if ENABLE_DOCS else None
redoc_url = "/redoc" if ENABLE_DOCS else None
openapi_url = "/openapi.json" if ENABLE_DOCS else None
=======
def _normalise_root_path(value: str | None) -> str:
    if not value:
        return ""
    cleaned = value.strip()
    if not cleaned or cleaned == "/":
        return ""
    if not cleaned.startswith("/"):
        cleaned = f"/{cleaned}"
    if cleaned.endswith("/"):
        cleaned = cleaned.rstrip("/")
    return cleaned


def _normalise_path(path: str) -> str:
    if not path:
        return "/"
    if not path.startswith("/"):
        path = f"/{path}"
    if len(path) > 1 and path.endswith("/"):
        path = path.rstrip("/")
    return path


def _extend_with_root_path(paths: Iterable[str], root_path: str) -> tuple[str, ...]:
    normalised = []
    seen: set[str] = set()
    for path in paths:
        cleaned = _normalise_path(path)
        if cleaned not in seen:
            normalised.append(cleaned)
            seen.add(cleaned)
        if root_path:
            prefixed = _normalise_path(f"{root_path.rstrip('/')}{cleaned}")
            if prefixed not in seen:
                normalised.append(prefixed)
                seen.add(prefixed)
    return tuple(normalised)


enable_docs = _parse_env_bool(_first_env("AUTH_SERVICE_ENABLE_DOCS", "ENABLE_DOCS"), True)
docs_url = "/docs" if enable_docs else None
redoc_url = "/redoc" if enable_docs else None
openapi_url = "/openapi.json" if enable_docs else None
>>>>>>> 09e9d24b


root_path = _normalise_root_path(_first_env("AUTH_SERVICE_ROOT_PATH", "ROOT_PATH"))


app = FastAPI(
    title="Auth Service",
    version="0.1.0",
    docs_url=docs_url,
    redoc_url=redoc_url,
    openapi_url=openapi_url,
<<<<<<< HEAD
    root_path=ROOT_PATH,
=======
    root_path=root_path or "",
>>>>>>> 09e9d24b
)
install_entitlements_middleware(
    app,
    required_capabilities=["can.use_auth"],
    required_quotas={"quota.active_algos": 1},
<<<<<<< HEAD
    skip_paths=AUTH_SKIP_ENDPOINTS + (DOCS_ENDPOINTS if ENABLE_DOCS else ()),
=======
    skip_paths=(
        _extend_with_root_path(AUTH_SKIP_ENDPOINTS, root_path)
        + (_extend_with_root_path(DOCS_ENDPOINTS, root_path) if enable_docs else ())
    ),
>>>>>>> 09e9d24b
)
app.add_middleware(RequestContextMiddleware, service_name="auth-service")
setup_metrics(app, service_name="auth-service")
app.add_middleware(
    SessionMiddleware,
    secret_key=os.getenv("SESSION_SECRET", "dev-secret"),
    same_site=os.getenv("AUTH_COOKIE_SAMESITE", "None"),
    https_only=os.getenv("AUTH_COOKIE_SECURE", "true").lower() == "true",
)


cors_allow_origins = _parse_env_list(
    _first_env("AUTH_SERVICE_ALLOWED_ORIGINS", "ALLOWED_ORIGINS"),
    ["http://localhost:3000", "http://localhost:8022"],
)
cors_allow_methods = _parse_env_list(
    _first_env("AUTH_SERVICE_ALLOWED_METHODS", "ALLOWED_METHODS"),
    ["GET", "POST", "PUT", "PATCH", "DELETE", "OPTIONS"],
)
cors_allow_headers = _parse_env_list(
    _first_env("AUTH_SERVICE_ALLOWED_HEADERS", "ALLOWED_HEADERS"),
    ["Authorization", "Content-Type"],
)
cors_allow_credentials = _parse_env_bool(
    _first_env("AUTH_SERVICE_ALLOW_CREDENTIALS", "ALLOW_CREDENTIALS"),
    True,
)

session_secret = _first_env("AUTH_SERVICE_SESSION_SECRET", "SESSION_SECRET")
if not session_secret:
    session_secret = os.getenv("JWT_SECRET", "dev-session-secret")

session_cookie_name = _first_env(
    "AUTH_SERVICE_SESSION_COOKIE_NAME",
    "SESSION_COOKIE_NAME",
) or "session"
session_cookie_domain = _first_env(
    "AUTH_SERVICE_SESSION_COOKIE_DOMAIN",
    "SESSION_COOKIE_DOMAIN",
)
session_cookie_path = _first_env(
    "AUTH_SERVICE_SESSION_COOKIE_PATH",
    "SESSION_COOKIE_PATH",
) or (root_path or "/")
session_same_site = (
    _first_env(
        "AUTH_SERVICE_SESSION_COOKIE_SAMESITE",
        "SESSION_COOKIE_SAMESITE",
    )
    or "none"
).lower()
if session_same_site not in {"lax", "strict", "none"}:
    session_same_site = "none"
session_https_only = _parse_env_bool(
    _first_env(
        "AUTH_SERVICE_SESSION_COOKIE_SECURE",
        "SESSION_COOKIE_SECURE",
    ),
    False,
)
session_max_age_env = _first_env(
    "AUTH_SERVICE_SESSION_MAX_AGE",
    "SESSION_MAX_AGE",
)
session_max_age: int | None
try:
    session_max_age = int(session_max_age_env) if session_max_age_env else None
except ValueError:
    session_max_age = None

app.add_middleware(
    SessionMiddleware,
    secret_key=session_secret,
    session_cookie=session_cookie_name,
    domain=session_cookie_domain,
    path=session_cookie_path,
    same_site=session_same_site,
    https_only=session_https_only,
    max_age=session_max_age,
)

app.add_middleware(
    CORSMiddleware,
    allow_origins=cors_allow_origins,
    allow_methods=cors_allow_methods,
    allow_headers=cors_allow_headers,
    allow_credentials=cors_allow_credentials,
)


@app.get("/health")
def health():
    return {"status": "ok", "service": "auth_service"}

def _ensure_timezone(value: datetime) -> datetime:
    if value.tzinfo is None:
        return value.replace(tzinfo=timezone.utc)
    return value


@app.post("/auth/register", response_model=Me, status_code=201)
def register(payload: RegisterRequest, db: Session = Depends(get_db)):
    if db.scalar(select(User).where(User.email == payload.email)):
        raise HTTPException(status_code=409, detail="Email already registered")
    valid, message = validate_password_requirements(payload.password)
    if not valid:
        raise HTTPException(status_code=400, detail=message or PASSWORD_REQUIREMENTS_MESSAGE)
    now = datetime.now(timezone.utc)
    u = User(
        email=payload.email,
        password_hash=hash_password(payload.password),
        created_at=now,
        updated_at=now,
    )
    db.add(u); db.commit(); db.refresh(u)

    role = db.scalar(select(Role).where(Role.name == "user"))
    if not role:
        role = Role(name="user")
        db.add(role); db.commit(); db.refresh(role)

    db.add(UserRole(user_id=u.id, role_id=role.id)); db.commit()
    return Me(
        id=u.id,
        email=u.email,
        roles=["user"],
        created_at=_ensure_timezone(u.created_at),
        updated_at=_ensure_timezone(u.updated_at),
    )

@app.post("/auth/login", response_model=TokenPair)
def login(payload: LoginRequest, db: Session = Depends(get_db)):
    u = db.scalar(select(User).where(User.email == payload.email))
    if not u or not verify_password(payload.password, u.password_hash):
        raise HTTPException(status_code=401, detail="Invalid credentials")

    totp_row = db.get(MFATotp, u.id)
    if totp_row and totp_row.enabled:
        if not payload.totp or not totp_now(totp_row.secret).verify(payload.totp):
            raise HTTPException(status_code=401, detail="Invalid or missing TOTP")

    roles = [r.name for r in db.execute(
        select(Role).join(UserRole, Role.id == UserRole.role_id).where(UserRole.user_id == u.id)
    ).scalars().all()]

    access, refresh = create_token_pair(u.id, roles)
    return TokenPair(access_token=access, refresh_token=refresh)


@app.post("/auth/refresh", response_model=TokenPair)
def refresh(
    payload: TokenRefreshRequest | None = None,
    authorization: str | None = Header(default=None),
    db: Session = Depends(get_db),
):
    token = None
    if payload and payload.refresh_token:
        token = payload.refresh_token
    elif authorization:
        scheme, _, credentials = authorization.partition(" ")
        if scheme.lower() == "bearer" and credentials:
            token = credentials
    if not token:
        raise HTTPException(status_code=status.HTTP_400_BAD_REQUEST, detail="Refresh token required")

    try:
        decoded = verify_token(token)
    except JWTError:
        raise HTTPException(status_code=status.HTTP_401_UNAUTHORIZED, detail="Invalid token")

    if decoded.get("type") != "refresh":
        raise HTTPException(status_code=status.HTTP_401_UNAUTHORIZED, detail="Invalid token type")

    sub = decoded.get("sub")
    if not isinstance(sub, int):
        raise HTTPException(status_code=status.HTTP_401_UNAUTHORIZED, detail="Invalid token")
    u = db.get(User, sub)
    if not u:
        raise HTTPException(status_code=status.HTTP_404_NOT_FOUND, detail="User not found")

    roles = [
        r.name
        for r in db.execute(
            select(Role).join(UserRole, Role.id == UserRole.role_id).where(UserRole.user_id == sub)
        ).scalars().all()
    ]

    access, refresh_token = create_token_pair(sub, roles)
    return TokenPair(access_token=access, refresh_token=refresh_token)

@app.get("/auth/me", response_model=Me)
def me(payload=Depends(get_current_user), db: Session = Depends(get_db)):
    sub = payload.get("sub")
    if not isinstance(sub, int):
        raise HTTPException(status_code=401, detail="Invalid token")
    u = db.get(User, sub)
    if not u:
        raise HTTPException(status_code=404, detail="User not found")
    roles = [r.name for r in db.execute(
        select(Role).join(UserRole, Role.id == UserRole.role_id).where(UserRole.user_id == sub)
    ).scalars().all()]
    return Me(
        id=u.id,
        email=u.email,
        roles=roles,
        created_at=_ensure_timezone(u.created_at),
        updated_at=_ensure_timezone(u.updated_at),
    )

@app.post("/auth/totp/setup", response_model=TOTPSetup, dependencies=[Depends(require_roles("admin","user"))])
def totp_setup(payload=Depends(get_current_user), db: Session = Depends(get_db)):
    sub = payload.get("sub")
    if not isinstance(sub, int):
        raise HTTPException(status_code=401, detail="Invalid token")
    secret = generate_totp_secret()
    row = db.get(MFATotp, sub)
    if row:
        row.secret = secret
    else:
        row = MFATotp(user_id=sub, secret=secret, enabled=False)
        db.add(row)
    db.commit()

    label = f"TradingBot:{sub}"
    issuer = "TradingBot"
    otpauth = f"otpauth://totp/{urllib.parse.quote(label)}?secret={secret}&issuer={urllib.parse.quote(issuer)}"
    return TOTPSetup(secret=secret, otpauth_url=otpauth)

@app.post("/auth/totp/enable")
def totp_enable(code: str, payload=Depends(get_current_user), db: Session = Depends(get_db)):
    sub = payload.get("sub")
    if not isinstance(sub, int):
        raise HTTPException(status_code=401, detail="Invalid token")
    row = db.get(MFATotp, sub)
    if not row:
        raise HTTPException(status_code=400, detail="No TOTP setup")
    if not totp_now(row.secret).verify(code):
        raise HTTPException(status_code=400, detail="Invalid TOTP")
    row.enabled = True
    db.commit()
    return {"enabled": True}<|MERGE_RESOLUTION|>--- conflicted
+++ resolved
@@ -85,7 +85,6 @@
     return default
 
 
-<<<<<<< HEAD
 def _get_enable_docs() -> bool:
     override = os.getenv("ENABLE_DOCS")
     if override is not None:
@@ -98,51 +97,6 @@
 docs_url = "/docs" if ENABLE_DOCS else None
 redoc_url = "/redoc" if ENABLE_DOCS else None
 openapi_url = "/openapi.json" if ENABLE_DOCS else None
-=======
-def _normalise_root_path(value: str | None) -> str:
-    if not value:
-        return ""
-    cleaned = value.strip()
-    if not cleaned or cleaned == "/":
-        return ""
-    if not cleaned.startswith("/"):
-        cleaned = f"/{cleaned}"
-    if cleaned.endswith("/"):
-        cleaned = cleaned.rstrip("/")
-    return cleaned
-
-
-def _normalise_path(path: str) -> str:
-    if not path:
-        return "/"
-    if not path.startswith("/"):
-        path = f"/{path}"
-    if len(path) > 1 and path.endswith("/"):
-        path = path.rstrip("/")
-    return path
-
-
-def _extend_with_root_path(paths: Iterable[str], root_path: str) -> tuple[str, ...]:
-    normalised = []
-    seen: set[str] = set()
-    for path in paths:
-        cleaned = _normalise_path(path)
-        if cleaned not in seen:
-            normalised.append(cleaned)
-            seen.add(cleaned)
-        if root_path:
-            prefixed = _normalise_path(f"{root_path.rstrip('/')}{cleaned}")
-            if prefixed not in seen:
-                normalised.append(prefixed)
-                seen.add(prefixed)
-    return tuple(normalised)
-
-
-enable_docs = _parse_env_bool(_first_env("AUTH_SERVICE_ENABLE_DOCS", "ENABLE_DOCS"), True)
-docs_url = "/docs" if enable_docs else None
-redoc_url = "/redoc" if enable_docs else None
-openapi_url = "/openapi.json" if enable_docs else None
->>>>>>> 09e9d24b
 
 
 root_path = _normalise_root_path(_first_env("AUTH_SERVICE_ROOT_PATH", "ROOT_PATH"))
@@ -154,24 +108,13 @@
     docs_url=docs_url,
     redoc_url=redoc_url,
     openapi_url=openapi_url,
-<<<<<<< HEAD
     root_path=ROOT_PATH,
-=======
-    root_path=root_path or "",
->>>>>>> 09e9d24b
 )
 install_entitlements_middleware(
     app,
     required_capabilities=["can.use_auth"],
     required_quotas={"quota.active_algos": 1},
-<<<<<<< HEAD
     skip_paths=AUTH_SKIP_ENDPOINTS + (DOCS_ENDPOINTS if ENABLE_DOCS else ()),
-=======
-    skip_paths=(
-        _extend_with_root_path(AUTH_SKIP_ENDPOINTS, root_path)
-        + (_extend_with_root_path(DOCS_ENDPOINTS, root_path) if enable_docs else ())
-    ),
->>>>>>> 09e9d24b
 )
 app.add_middleware(RequestContextMiddleware, service_name="auth-service")
 setup_metrics(app, service_name="auth-service")
