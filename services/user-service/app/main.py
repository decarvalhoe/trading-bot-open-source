--- conflicted
+++ resolved
@@ -289,23 +289,17 @@
 ) -> UserList:
     """Liste l'ensemble des utilisateurs pour un opérateur autorisé."""
 
-<<<<<<< HEAD
-    total = db.scalar(select(func.count()).select_from(User)) or 0
+    total = db.scalar(select(func.count()).select_from(User).where(User.deleted_at.is_(None))) or 0
     users = (
         db.scalars(
             select(User)
+            .where(User.deleted_at.is_(None))
             .order_by(User.id)
             .offset(offset)
             .limit(limit)
         )
     ).all()
     items = [
-=======
-    users = db.scalars(
-        select(User).where(User.deleted_at.is_(None)).order_by(User.id)
-    ).all()
-    return [
->>>>>>> 6b2dc84e
         _build_user_response(user, _fetch_preferences(db, user.id)) for user in users
     ]
     return UserList(
