[English](README.md) | [Français](README.fr.md)

# 🤖 Open Source Trading Bot

An automated and intelligent trading bot, designed to be **transparent**, **secure**, and **scalable**. This open-source project allows traders of all levels to automate their trading strategies with modern and reliable technology.

## 🎯 What is this project?

This trading bot is a complete platform that allows you to:

- **Automate your trading strategies** on different financial markets
- **Manage your risks** with customizable parameters
- **Track your performance** in real-time with detailed dashboards
- **Collaborate** with a community of traders and developers

### Why choose this bot?

- ✅ **100% Open Source**: Transparent and auditable code
- ✅ **Enhanced Security**: Robust authentication and data protection
- ✅ **Modern Architecture**: Scalable and maintainable microservices
- ✅ **Ease of Use**: Intuitive interface and complete documentation
- ✅ **Active Community**: Continuous support and contributions

## 🛠️ Technical Architecture

The project uses a modern **microservices architecture**:

- **Business Services**: Each feature is an independent service
- **Database**: PostgreSQL for data persistence
- **Cache**: Redis for performance
- **API**: FastAPI for fast and documented interfaces
- **Containerization**: Docker for simplified deployment

### Project Structure

```
trading-bot-open-source/
├── services/           # Business services (authentication, trading, etc.)
├── infra/             # Infrastructure (database, migrations)
├── libs/              # Shared libraries
├── scripts/           # Automation scripts
└── docs/              # Documentation
```

## 🧭 Feature Overview

| Domain | Scope | Status | Activation Prerequisites |
| --- | --- | --- | --- |
| Strategies & research | Visual Strategy Designer, declarative imports, AI assistant, backtesting API | Delivered (designer & backtests), Beta opt-in (assistant) | `make demo-up`, `pip install -r services/algo_engine/requirements.txt`, `AI_ASSISTANT_ENABLED=1`, `OPENAI_API_KEY` |
| Trading & execution | Sandbox order router, strategy bootstrap script, market connectors (Binance, IBKR, DTC stub) | Delivered (sandbox + Binance/IBKR), Experimental (DTC) | `scripts/dev/bootstrap_demo.py`, connector credentials when available |
| Real-time monitoring | Streaming gateway, InPlay WebSocket feed, OBS/overlay integrations | Delivered (dashboard + alerts), Beta (OBS automation) | Service tokens (`reports`, `inplay`, `streaming`), optional OAuth secrets |
| Reporting & analytics | Daily reports API, PDF exports, risk metrics | Delivered (reports), In progress (extended risk dashboards) | Ensure `data/generated-reports/` is writable; enable Prometheus/Grafana stack |
| Notifications & alerts | Alert engine, multi-channel notification service (Slack, email, Telegram, SMS) | Delivered (core delivery), Beta (templates/throttling) | Configure channel-specific environment variables; keep `NOTIFICATION_SERVICE_DRY_RUN` for staging |
| Marketplace & onboarding | Listings API with Stripe Connect splits, copy-trading subscriptions, onboarding automation | Beta private launch | Stripe Connect account, entitlements via billing service |

Track detailed milestones and owners in [`docs/release-highlights/2025-12.md`](docs/release-highlights/2025-12.md).

## 🚀 Quick Start

### Basic Setup

**Prerequisites:**

- [Docker](https://docs.docker.com/get-docker/) (default workflow), **or** native installations of `postgresql` (providing `pg_ctl`, `pg_isready`, `initdb`) and `redis` (`redis-server`, `redis-cli`).

```bash
# 1. Clone the project
git clone https://github.com/decarvalhoe/trading-bot-open-source.git
cd trading-bot-open-source

# 2. Install development tools
make setup

# 3. Start the development environment (Docker)
make dev-up

# 4. Check that everything is working (auth-service health)
curl http://localhost:8011/health

# 5. Stop the environment
make dev-down
```

<<<<<<< HEAD
### Native (host) development

The default `.env.dev` assumes every dependency runs inside Docker. When you
prefer to run PostgreSQL/Redis/RabbitMQ directly on your machine, switch to the
native configuration helpers:

```bash
# Point the stack at localhost services
export $(cat .env.native | grep -v '^#' | xargs)

# Make sure ENVIRONMENT=native so shared helpers hand out localhost URLs
echo $ENVIRONMENT  # native

# Apply the latest migrations against your host database
scripts/run_migrations.sh
```

Both the configuration service and the shared helpers use the
`ENVIRONMENT` flag to pick the right `.env.<env>` file and config JSON. Setting
`ENVIRONMENT=native` automatically rewrites DSNs such as `POSTGRES_DSN`,
`DATABASE_URL`, `REDIS_URL` and `RABBITMQ_URL` to target `localhost` while the
Docker-based environments keep pointing at the internal container hostnames.

=======
To develop without Docker (for example on platforms where virtualization is unavailable), start the PostgreSQL and Redis services natively and skip the compose steps:

```bash
# Start native services
make native-up

# (Optional) decrypt .env.enc and export variables without invoking Docker
USE_NATIVE=1 scripts/dev/start.sh

# When finished
make native-down
# or
USE_NATIVE=1 scripts/dev/stop.sh
```

>>>>>>> b9909e1f
### Demo Trading Stack

To explore the monitoring and alerting services together, start the full demo stack:

```bash
make demo-up
```

The command builds the additional FastAPI services, applies Alembic migrations and wires Redis/PostgreSQL before exposing the following ports. Enable the optional AI strategy assistant and connectors with:

```bash
pip install -r services/algo_engine/requirements.txt
export AI_ASSISTANT_ENABLED=1
export OPENAI_API_KEY="sk-your-key"
```

**Available Services:**
- `8013` — `order-router` (execution plans and simulated brokers)
- `8014` — `algo-engine` (strategy catalogue, backtesting, optional AI assistant on `/strategies/generate`)
- `8015` — `market_data` (spot quotes, orderbooks and TradingView webhooks)
- `8016` — `reports` (risk reports and PDF generation)
- `8017` — `alert_engine` (rule evaluation with streaming ingestion)
- `8018` — `notification-service` (alert delivery history)
- `8019` — `streaming` (room ingest + WebSocket fan-out)
- `8020` — `streaming_gateway` (overlay OAuth flows and TradingView bridge)
- `8021` — `inplay` (watchlist WebSocket updates)
- `8022` — `web-dashboard` (HTML dashboard backed by reports + alerts APIs)

Generated artefacts are stored in `data/generated-reports/` (PDF exports) and `data/alert-events/` (shared SQLite database for alerts history). Default service tokens (`reports-token`, `inplay-token`, `demo-alerts-token`) and external API secrets can be overridden through environment variables before running the stack.

Stop every container with:

```bash
make demo-down
```

### Bootstrap the End-to-End Flow

Once the stack is running you can exercise the full onboarding → trading journey with the helper script:

```bash
scripts/dev/bootstrap_demo.py BTCUSDT 0.25 --order-type market
```

The command provisions a demo account, assigns entitlements, configures a strategy, routes an order, generates a PDF report, registers an alert and publishes a streaming event. The emitted JSON summarises all created identifiers (user, strategy, order, alert, report location) together with the JWT tokens associated to the demo profile.

`scripts/dev/run_mvp_flow.py` now simply wraps this command for backward compatibility.

### Database Migrations

Use the Makefile helpers to manage Alembic migrations locally (the commands default to `postgresql+psycopg2://trading:trading@localhost:5432/trading`, override it with `ALEMBIC_DATABASE_URL=<your-url>` when needed):

```bash
# Generate a new revision
make migrate-generate message="add user preferences"

# Generate a trading revision directly with Alembic (autogenerates orders/executions models)
ALEMBIC_DATABASE_URL=postgresql+psycopg2://trading:trading@localhost:5432/trading \
  alembic -c infra/migrations/alembic.ini revision --autogenerate -m "add trading orders and executions tables"

# Apply migrations (defaults to head)
make migrate-up

# Roll back the previous revision (override DOWN_REVISION to target another one)
make migrate-down
```

Docker services now apply migrations automatically during startup through [`scripts/run_migrations.sh`](scripts/run_migrations.sh), ensuring the database schema is up to date before each application boots.

## 📈 Project Status

### Phase 1: Foundations (✅ Completed)
**Objective**: To set up the basic technical infrastructure

- ✅ **Project Setup**: Repository, development tools, CI/CD
- ✅ **Configuration Service**: Centralized parameter management

*Result*: The technical infrastructure is operational and ready for development.

### Phase 2: Authentication and Users (✅ Completed)
**Objective**: To allow users to create accounts and log in securely

- ✅ **Authentication System**: Registration, login, JWT security, MFA TOTP
- ✅ **Profile Management**: Creation and modification of user profiles with entitlement-based masking
- ✅ **End-to-End Documentation**: Consolidated OpenAPI specs and UX guides for a full onboarding path

*Result*: Users can create secure accounts, activate their profile and prepare for MFA enrolment.

### Phase 3: Trading Strategies (✅ Completed)
**Objective**: To allow the creation and execution of trading strategies

- ✅ **Strategy Engine**: Persistent catalogue, declarative import and backtesting API
- ✅ **Visual Strategy Designer**: Drag-and-drop interface for strategy creation
- ✅ **AI Strategy Assistant**: OpenAI-powered strategy generation from natural language
- ✅ **Market Connectors**: Sandbox adapters for Binance/IBKR with shared limits
- ✅ **Order Management**: Persistence and execution history implementation

### Phase 4: Monitoring and Analytics (✅ Completed)
**Objective**: To provide tools for performance analysis and tracking

- ✅ **Reports Service**: Performance metrics calculations, API and unit tests
- ✅ **Notifications Service**: Multi-channel dispatcher with Slack, email, Telegram, SMS support
- ✅ **Web Dashboard**: React components, streaming integration and metrics display
- ✅ **Observability Infrastructure**: Prometheus/Grafana configuration and FastAPI dashboard

### Phase 5: Marketplace and Community (🔄 Beta)
**Objective**: To create a community-driven ecosystem for strategy sharing

- 🔄 **Strategy Marketplace**: Listings API with Stripe Connect integration
- 🔄 **Copy Trading**: Subscription-based strategy following
- 🔄 **Community Features**: Strategy ratings, reviews, and social features

## 📊 Project Metrics (December 2025)

- **Lines of Code**: 25,000+ (Python, JavaScript, TypeScript)
- **Number of Services**: 22 microservices
- **Number of Commits**: 200+
- **Number of Tests**: 150+ test files
- **Contributors**: 3+ active developers

## 📊 2025 Review & Next Steps

A complete technical review of the repository was conducted in November 2025. The project has evolved significantly with the addition of visual strategy creation tools, AI assistance, and comprehensive monitoring capabilities.

- **Key achievements**: Visual Strategy Designer, AI-powered strategy generation, comprehensive dashboard, multi-channel notifications
- **Current focus**: Marketplace beta launch, advanced analytics, community features
- **Next priorities**: Mobile app, advanced risk management, institutional features

Find the detailed review, roadmap and backlog in:

- [`docs/reports/2025-11-code-review.md`](docs/reports/2025-11-code-review.md)
- [`docs/project-evaluation.md`](docs/project-evaluation.md)
- [`docs/tasks/2025-q4-backlog.md`](docs/tasks/2025-q4-backlog.md)
- [`docs/release-highlights/2025-12.md`](docs/release-highlights/2025-12.md)

## 🗺️ Roadmap and Next Steps

### Short-term Priorities (0-3 months)

1. **Marketplace Launch**
   - Complete Stripe Connect integration
   - Launch beta marketplace with selected strategy creators
   - Implement copy trading subscriptions

2. **Advanced Analytics**
   - Enhanced risk metrics and portfolio analytics
   - Performance attribution analysis
   - Advanced backtesting features

3. **Mobile Experience**
   - Responsive web design improvements
   - Progressive Web App (PWA) features
   - Mobile-optimized trading interface

### Medium-term Goals (3-6 months)

1. **Institutional Features**
   - Multi-user accounts and permissions
   - Advanced compliance and reporting
   - Institutional-grade risk management

2. **Advanced AI Features**
   - Strategy optimization recommendations
   - Market regime detection
   - Automated risk adjustment

3. **Ecosystem Expansion**
   - Additional exchange integrations
   - Third-party plugin system
   - API marketplace for developers

## 🤝 How to Contribute?

We welcome all contributions! Whether you are:

- **Experienced Trader**: Share your strategies and expertise
- **Developer**: Improve the code and add new features
- **Tester**: Help us identify and fix bugs
- **Designer**: Improve the user experience

### Steps to Contribute

1. **Consult** the [open issues](https://github.com/decarvalhoe/trading-bot-open-source/issues)
2. **Read** the contribution guide in `CONTRIBUTING.md`
3. **Create** a branch for your contribution
4. **Submit** a pull request with your improvements

## 📞 Support and Community

- **GitHub Issues**: To report bugs or suggest features
- **Discussions**: To interact with the community
- **Documentation**: Complete guide in the `docs/` folder

## 📄 License

This project is licensed under the MIT License - see the `LICENSE` file for more details.

---

> **Developed with ❤️ by decarvalhoe and the open-source community**
> Last updated: December 2025<|MERGE_RESOLUTION|>--- conflicted
+++ resolved
@@ -81,7 +81,6 @@
 make dev-down
 ```
 
-<<<<<<< HEAD
 ### Native (host) development
 
 The default `.env.dev` assumes every dependency runs inside Docker. When you
@@ -105,23 +104,6 @@
 `DATABASE_URL`, `REDIS_URL` and `RABBITMQ_URL` to target `localhost` while the
 Docker-based environments keep pointing at the internal container hostnames.
 
-=======
-To develop without Docker (for example on platforms where virtualization is unavailable), start the PostgreSQL and Redis services natively and skip the compose steps:
-
-```bash
-# Start native services
-make native-up
-
-# (Optional) decrypt .env.enc and export variables without invoking Docker
-USE_NATIVE=1 scripts/dev/start.sh
-
-# When finished
-make native-down
-# or
-USE_NATIVE=1 scripts/dev/stop.sh
-```
-
->>>>>>> b9909e1f
 ### Demo Trading Stack
 
 To explore the monitoring and alerting services together, start the full demo stack:
